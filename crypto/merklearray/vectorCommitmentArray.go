--- conflicted
+++ resolved
@@ -25,23 +25,10 @@
 	"github.com/algorand/go-algorand/protocol"
 )
 
-<<<<<<< HEAD
-// ErrGetOutOfBound returned when trying to retrieve an element which is out of
-// the padded array bound.
+// ErrGetOutOfBound returned when trying to retrieve an element which is out of the padded array bound.
 var (
 	ErrGetOutOfBound = errors.New("can't get element out of padded array bound")
 )
-=======
-// ErrGetOutOfBound returned when trying to retrieve an element which is out of the padded array bound.
-type ErrGetOutOfBound struct {
-	requestIndex uint64
-	length       uint64
-}
-
-func (e ErrGetOutOfBound) Error() string {
-	return fmt.Sprintf("vectorCommitmentArray.Get(%d): out of bounds, full size %d", e.requestIndex, e.length)
-}
->>>>>>> 9507aca3
 
 type vectorCommitmentArray struct {
 	array     Array
@@ -76,14 +63,7 @@
 		return nil, err
 	}
 	if lsbIndex >= vc.paddedLen {
-<<<<<<< HEAD
 		return nil, fmt.Errorf("vectorCommitmentArray.Get(%d): out of bounds, full size %d: %w", pos, vc.paddedLen, ErrGetOutOfBound)
-=======
-		return nil, ErrGetOutOfBound{
-			pos,
-			vc.paddedLen,
-		}
->>>>>>> 9507aca3
 	}
 
 	if lsbIndex < vc.array.Length() {
