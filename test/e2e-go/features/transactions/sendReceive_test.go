// Copyright (C) 2019-2020 Algorand, Inc.
// This file is part of go-algorand
//
// go-algorand is free software: you can redistribute it and/or modify
// it under the terms of the GNU Affero General Public License as
// published by the Free Software Foundation, either version 3 of the
// License, or (at your option) any later version.
//
// go-algorand is distributed in the hope that it will be useful,
// but WITHOUT ANY WARRANTY; without even the implied warranty of
// MERCHANTABILITY or FITNESS FOR A PARTICULAR PURPOSE.  See the
// GNU Affero General Public License for more details.
//
// You should have received a copy of the GNU Affero General Public License
// along with go-algorand.  If not, see <https://www.gnu.org/licenses/>.

package transactions

import (
	"math/rand"
	"path/filepath"
	"testing"

	"github.com/stretchr/testify/require"

	"github.com/algorand/go-algorand/test/framework/fixtures"
)

func GenerateRandomBytes(n int) []byte {
	b := make([]byte, n)
	_, err := rand.Read(b)
	// Note that err == nil only if we read len(b) bytes.
	if err != nil {
		return nil
	}

	return b
}

// this test checks that two accounts' balances stay up to date
// as they send each other money many times
func TestAccountsCanSendMoney(t *testing.T) {
	if testing.Short() {
<<<<<<< HEAD
		t.Skip()
	}
	if testing.Short() {
=======
>>>>>>> fdf3a4c2
		t.Skip()
	}
	testAccountsCanSendMoney(t, filepath.Join("nettemplates", "TwoNodes50Each.json"))
}

func testAccountsCanSendMoney(t *testing.T, templatePath string) {
	t.Parallel()
	a := require.New(t)

	var fixture fixtures.RestClientFixture
	fixture.Setup(t, templatePath)
	defer fixture.Shutdown()
	c := fixture.LibGoalClient

	pingClient := fixture.LibGoalClient
	pingAccountList, err := fixture.GetWalletsSortedByBalance()
	a.NoError(err, "fixture should be able to get wallets sorted by balance")
	pingAccount := pingAccountList[0].Address

	pongClient := fixture.GetLibGoalClientForNamedNode("Node")
	wh, err := pongClient.GetUnencryptedWalletHandle()
	a.NoError(err)
	pongAccountList, err := pongClient.ListAddresses(wh)
	a.NoError(err)
	pongAccount := pongAccountList[0]

	pingBalance, err := c.GetBalance(pingAccount)
	pongBalance, err := c.GetBalance(pongAccount)

	a.Equal(pingBalance, pongBalance, "both accounts should start with same balance")
	a.NotEqual(pingAccount, pongAccount, "accounts under study should be different")

	expectedPingBalance := pingBalance
	expectedPongBalance := pongBalance

	minTxnFee, minAcctBalance, err := fixture.CurrentMinFeeAndBalance()
	a.NoError(err)

	transactionFee := minTxnFee + 5
	amountPongSendsPing := minAcctBalance
	amountPingSendsPong := minAcctBalance * 3 / 2
	const numberOfSends = 225

	txidsToAddresses := make(map[string]string)
	for i := 0; i < numberOfSends; i++ {
		pongTx, err := pongClient.SendPaymentFromUnencryptedWallet(pongAccount, pingAccount, transactionFee, amountPongSendsPing, GenerateRandomBytes(8))
		txidsToAddresses[pongTx.ID().String()] = pongAccount
		a.NoError(err, "fixture should be able to send money (pong -> ping), error on send number %v", i)
		pingTx, err := pingClient.SendPaymentFromUnencryptedWallet(pingAccount, pongAccount, transactionFee, amountPingSendsPong, GenerateRandomBytes(8))
		txidsToAddresses[pingTx.ID().String()] = pingAccount
		a.NoError(err, "fixture should be able to send money (ping -> pong), error on send number %v", i)
		expectedPingBalance = expectedPingBalance - transactionFee - amountPingSendsPong + amountPongSendsPing
		expectedPongBalance = expectedPongBalance - transactionFee - amountPongSendsPing + amountPingSendsPong
		curStatus, _ := pongClient.Status()
		curRound := curStatus.LastRound
		err = fixture.WaitForRoundWithTimeout(curRound + uint64(1))
		a.NoError(err)
	}
	curStatus, _ := pongClient.Status()
	curRound := curStatus.LastRound
	fixture.WaitForAllTxnsToConfirm(curRound+uint64(5), txidsToAddresses)
	pingBalance, err = c.GetBalance(pingAccount)
	pongBalance, err = c.GetBalance(pongAccount)
	a.True(expectedPingBalance <= pingBalance, "ping balance is different than expected.")
	a.True(expectedPongBalance <= pongBalance, "pong balance is different than expected.")
}<|MERGE_RESOLUTION|>--- conflicted
+++ resolved
@@ -41,12 +41,6 @@
 // as they send each other money many times
 func TestAccountsCanSendMoney(t *testing.T) {
 	if testing.Short() {
-<<<<<<< HEAD
-		t.Skip()
-	}
-	if testing.Short() {
-=======
->>>>>>> fdf3a4c2
 		t.Skip()
 	}
 	testAccountsCanSendMoney(t, filepath.Join("nettemplates", "TwoNodes50Each.json"))
