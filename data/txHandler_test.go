// Copyright (C) 2019-2022 Algorand, Inc.
// This file is part of go-algorand
//
// go-algorand is free software: you can redistribute it and/or modify
// it under the terms of the GNU Affero General Public License as
// published by the Free Software Foundation, either version 3 of the
// License, or (at your option) any later version.
//
// go-algorand is distributed in the hope that it will be useful,
// but WITHOUT ANY WARRANTY; without even the implied warranty of
// MERCHANTABILITY or FITNESS FOR A PARTICULAR PURPOSE.  See the
// GNU Affero General Public License for more details.
//
// You should have received a copy of the GNU Affero General Public License
// along with go-algorand.  If not, see <https://www.gnu.org/licenses/>.

package data

import (
	"context"
	"encoding/binary"
	"errors"
	"fmt"
	"io"
	"math/rand"
	"os"
	"runtime"
	"runtime/pprof"
	"strings"
	"sync"
	"testing"
	"time"

	"github.com/stretchr/testify/require"

	"github.com/algorand/go-algorand/agreement"
	"github.com/algorand/go-algorand/components/mocks"
	"github.com/algorand/go-algorand/config"
	"github.com/algorand/go-algorand/crypto"
	"github.com/algorand/go-algorand/data/basics"
	"github.com/algorand/go-algorand/data/bookkeeping"
	"github.com/algorand/go-algorand/data/pools"
	"github.com/algorand/go-algorand/data/transactions"
	"github.com/algorand/go-algorand/data/transactions/verify"
	realledger "github.com/algorand/go-algorand/ledger"
	"github.com/algorand/go-algorand/ledger/ledgercore"
	"github.com/algorand/go-algorand/logging"
	"github.com/algorand/go-algorand/network"
	"github.com/algorand/go-algorand/protocol"
	"github.com/algorand/go-algorand/test/partitiontest"
	"github.com/algorand/go-algorand/util/execpool"
	"github.com/algorand/go-algorand/util/metrics"

	"github.com/algorand/go-deadlock"
)

// mock sender is used to implement OnClose, since TXHandlers expect to use Senders and ERL Clients
type mockSender struct{}

func (m mockSender) OnClose(func()) {}

func makeTestGenesisAccounts(tb require.TestingT, numUsers int) ([]basics.Address, []*crypto.SignatureSecrets, map[basics.Address]basics.AccountData) {
	addresses := make([]basics.Address, numUsers)
	secrets := make([]*crypto.SignatureSecrets, numUsers)
	genesis := make(map[basics.Address]basics.AccountData)
	for i := 0; i < numUsers; i++ {
		secret := keypair()
		addr := basics.Address(secret.SignatureVerifier)
		secrets[i] = secret
		addresses[i] = addr
		genesis[addr] = basics.AccountData{
			Status:     basics.Online,
			MicroAlgos: basics.MicroAlgos{Raw: 10000000000000},
		}
	}

	genesis[poolAddr] = basics.AccountData{
		Status:     basics.NotParticipating,
		MicroAlgos: basics.MicroAlgos{Raw: config.Consensus[protocol.ConsensusCurrentVersion].MinBalance},
	}

	require.Equal(tb, len(genesis), numUsers+1)
	return addresses, secrets, genesis
}

func BenchmarkTxHandlerProcessing(b *testing.B) {
	const numUsers = 100
	log := logging.TestingLog(b)
	log.SetLevel(logging.Warn)

	addresses, secrets, genesis := makeTestGenesisAccounts(b, numUsers)
	genBal := bookkeeping.MakeGenesisBalances(genesis, sinkAddr, poolAddr)
	ledgerName := fmt.Sprintf("%s-mem-%d", b.Name(), b.N)
	const inMem = true
	cfg := config.GetDefaultLocal()
	cfg.Archival = true
	cfg.TxBacklogReservedCapacityPerPeer = 1
	cfg.IncomingConnectionsLimit = 10
	ledger, err := LoadLedger(log, ledgerName, inMem, protocol.ConsensusCurrentVersion, genBal, genesisID, genesisHash, nil, cfg)
	require.NoError(b, err)

	l := ledger

	cfg.TxPoolSize = 75000
	cfg.EnableProcessBlockStats = false
	txHandler := makeTestTxHandler(l, cfg)

	makeTxns := func(N int) [][]transactions.SignedTxn {
		ret := make([][]transactions.SignedTxn, 0, N)
		for u := 0; u < N; u++ {
			// generate transactions
			tx := transactions.Transaction{
				Type: protocol.PaymentTx,
				Header: transactions.Header{
					Sender:     addresses[u%numUsers],
					Fee:        basics.MicroAlgos{Raw: proto.MinTxnFee * 2},
					FirstValid: 0,
					LastValid:  basics.Round(proto.MaxTxnLife),
					Note:       make([]byte, 2),
				},
				PaymentTxnFields: transactions.PaymentTxnFields{
					Receiver: addresses[(u+1)%numUsers],
					Amount:   basics.MicroAlgos{Raw: mockBalancesMinBalance + (rand.Uint64() % 10000)},
				},
			}
			signedTx := tx.Sign(secrets[u%numUsers])
			ret = append(ret, []transactions.SignedTxn{signedTx})
		}
		return ret
	}

	b.Run("processDecoded", func(b *testing.B) {
		signedTransactionGroups := makeTxns(b.N)
		b.ResetTimer()
		for i := range signedTransactionGroups {
			txHandler.processDecoded(signedTransactionGroups[i])
		}
	})
	b.Run("verify.TxnGroup", func(b *testing.B) {
		signedTransactionGroups := makeTxns(b.N)
		b.ResetTimer()
		// make a header including only the fields needed by PrepareGroupContext
		hdr := bookkeeping.BlockHeader{}
		hdr.FeeSink = basics.Address{}
		hdr.RewardsPool = basics.Address{}
		hdr.CurrentProtocol = protocol.ConsensusCurrentVersion
		vtc := vtCache{}
		b.Logf("verifying %d signedTransactionGroups", len(signedTransactionGroups))
		b.ResetTimer()
		for i := range signedTransactionGroups {
			verify.TxnGroup(signedTransactionGroups[i], hdr, vtc, l)
		}
	})
}

// vtCache is a noop VerifiedTransactionCache
type vtCache struct{}

func (vtCache) Add(txgroup []transactions.SignedTxn, groupCtx *verify.GroupContext) {}
func (vtCache) AddPayset(txgroup [][]transactions.SignedTxn, groupCtxs []*verify.GroupContext) error {
	return nil
}
func (vtCache) GetUnverifiedTransactionGroups(payset [][]transactions.SignedTxn, CurrSpecAddrs transactions.SpecialAddresses, CurrProto protocol.ConsensusVersion) [][]transactions.SignedTxn {
	return nil
}
func (vtCache) UpdatePinned(pinnedTxns map[transactions.Txid]transactions.SignedTxn) error {
	return nil
}
func (vtCache) Pin(txgroup []transactions.SignedTxn) error { return nil }

func BenchmarkTimeAfter(b *testing.B) {
	b.StopTimer()
	b.ResetTimer()
	deadline := time.Now().Add(5 * time.Second)
	after := 0
	before := 0
	b.StartTimer()
	for i := 0; i < b.N; i++ {
		if time.Now().After(deadline) {
			after++
		} else {
			before++
		}
	}
}

func makeRandomTransactions(num int) ([]transactions.SignedTxn, []byte) {
	stxns := make([]transactions.SignedTxn, num)
	result := make([]byte, 0, num*200)
	for i := 0; i < num; i++ {
		var sig crypto.Signature
		crypto.RandBytes(sig[:])
		var addr basics.Address
		crypto.RandBytes(addr[:])
		stxns[i] = transactions.SignedTxn{
			Sig:      sig,
			AuthAddr: addr,
			Txn: transactions.Transaction{
				Header: transactions.Header{
					Sender: addr,
					Fee:    basics.MicroAlgos{Raw: crypto.RandUint64()},
					Note:   sig[:],
				},
				PaymentTxnFields: transactions.PaymentTxnFields{
					Receiver: addr,
					Amount:   basics.MicroAlgos{Raw: crypto.RandUint64()},
				},
			},
		}

		d2 := protocol.Encode(&stxns[i])
		result = append(result, d2...)
	}
	return stxns, result
}

func TestTxHandlerProcessIncomingTxn(t *testing.T) {
	partitiontest.PartitionTest(t)
	t.Parallel()

	const numTxns = 11
	handler := makeTestTxHandlerOrphaned(1)
	stxns, blob := makeRandomTransactions(numTxns)
	action := handler.processIncomingTxn(network.IncomingMessage{Data: blob, Sender: mockSender{}})
	require.Equal(t, network.OutgoingMessage{Action: network.Ignore}, action)

	require.Equal(t, 1, len(handler.backlogQueue))
	msg := <-handler.backlogQueue
	require.Equal(t, numTxns, len(msg.unverifiedTxGroup))
	for i := 0; i < numTxns; i++ {
		require.Equal(t, stxns[i], msg.unverifiedTxGroup[i])
	}
}

// BenchmarkTxHandlerProcessIncomingTxn is single-threaded ProcessIncomingTxn benchmark
func BenchmarkTxHandlerProcessIncomingTxn(b *testing.B) {
	deadlockDisable := deadlock.Opts.Disable
	deadlock.Opts.Disable = true
	defer func() {
		deadlock.Opts.Disable = deadlockDisable
	}()

	const numTxnsPerGroup = 16
	handler := makeTestTxHandlerOrphaned(txPerBlock)

	// prepare tx groups
	blobs := make([][]byte, b.N)
	stxns := make([][]transactions.SignedTxn, b.N)
	for i := 0; i < b.N; i++ {
		stxns[i], blobs[i] = makeRandomTransactions(numTxnsPerGroup)
	}

	ctx, cancelFun := context.WithCancel(context.Background())

	// start consumer
	var wg sync.WaitGroup
	wg.Add(1)
	go func(ctx context.Context, n int) {
		defer wg.Done()
	outer:
		for i := 0; i < n; i++ {
			select {
			case <-ctx.Done():
				break outer
			default:
			}
			msg := <-handler.backlogQueue
			require.Equal(b, numTxnsPerGroup, len(msg.unverifiedTxGroup))
		}
	}(ctx, b.N)

	// submit tx groups
	b.ResetTimer()
	for i := 0; i < b.N; i++ {
		action := handler.processIncomingTxn(network.IncomingMessage{Data: blobs[i]})
		require.Equal(b, network.OutgoingMessage{Action: network.Ignore}, action)
	}
	cancelFun()
	wg.Wait()
}

func ipow(x, n int) int {
	var res int = 1
	for n != 0 {
		if n&1 != 0 {
			res *= x
		}
		n >>= 1
		x *= x
	}
	return res
}

func TestPow(t *testing.T) {
	partitiontest.PartitionTest(t)
	t.Parallel()

	require.Equal(t, 1, ipow(10, 0))
	require.Equal(t, 10, ipow(10, 1))
	require.Equal(t, 100, ipow(10, 2))
	require.Equal(t, 8, ipow(2, 3))
}

func getNumBacklogDropped() int {
	return int(transactionMessagesDroppedFromBacklog.GetUint64Value())
}

func getNumRawMsgDup() int {
	return int(transactionMessagesDupRawMsg.GetUint64Value())
}

func getNumCanonicalDup() int {
	return int(transactionMessagesDupCanonical.GetUint64Value())
}

type benchFinalize func()

func benchTxHandlerProcessIncomingTxnSubmit(b *testing.B, handler *TxHandler, blobs [][]byte, numThreads int) benchFinalize {
	// submit tx groups
	var wgp sync.WaitGroup
	wgp.Add(numThreads)

	hashesPerThread := b.N / numThreads
	if hashesPerThread == 0 {
		hashesPerThread = 1
	}

	finalize := func() {}

	if b.N == 100001 {
		profpath := b.Name() + "_cpuprof.pprof"
		profout, err := os.Create(profpath)
		if err != nil {
			b.Fatal(err)
			return finalize
		}
		b.Logf("%s: cpu profile for b.N=%d", profpath, b.N)
		pprof.StartCPUProfile(profout)

		finalize = func() {
			pprof.StopCPUProfile()
			profout.Close()
		}
	}

	for g := 0; g < numThreads; g++ {
		start := g * hashesPerThread
		end := (g + 1) * (hashesPerThread)
		// workaround for trivial runs with b.N = 1
		if start >= b.N {
			start = 0
		}
		if end >= b.N {
			end = b.N
		}
		// handle the remaining blobs
		if g == numThreads-1 {
			end = b.N
		}
		// b.Logf("%d: %d %d", b.N, start, end)
		go func(start int, end int) {
			defer wgp.Done()
			for i := start; i < end; i++ {
				action := handler.processIncomingTxn(network.IncomingMessage{Data: blobs[i]})
				require.Equal(b, network.OutgoingMessage{Action: network.Ignore}, action)
			}
		}(start, end)
	}
	wgp.Wait()

	return finalize
}

func benchTxHandlerProcessIncomingTxnConsume(b *testing.B, handler *TxHandler, numTxnsPerGroup int, avgDelay time.Duration, statsCh chan<- [4]int) benchFinalize {
	droppedStart := getNumBacklogDropped()
	dupStart := getNumRawMsgDup()
	cdupStart := getNumCanonicalDup()
	// start consumer
	var wg sync.WaitGroup
	wg.Add(1)
	go func(statsCh chan<- [4]int) {
		defer wg.Done()
		received := 0
		dropped := getNumBacklogDropped() - droppedStart
		dups := getNumRawMsgDup() - dupStart
		cdups := getNumCanonicalDup() - cdupStart
		for dups+dropped+received+cdups < b.N {
			select {
			case msg := <-handler.backlogQueue:
				require.Equal(b, numTxnsPerGroup, len(msg.unverifiedTxGroup))
				received++
			default:
				dropped = getNumBacklogDropped() - droppedStart
				dups = getNumRawMsgDup() - dupStart
				cdups = getNumCanonicalDup() - cdupStart
			}
			if avgDelay > 0 {
				time.Sleep(avgDelay)
			}
		}
		statsCh <- [4]int{dropped, received, dups, cdups}
	}(statsCh)

	return func() {
		wg.Wait()
	}
}

// BenchmarkTxHandlerProcessIncomingTxn16 is the same BenchmarkTxHandlerProcessIncomingTxn with 16 goroutines
func BenchmarkTxHandlerProcessIncomingTxn16(b *testing.B) {
	deadlockDisable := deadlock.Opts.Disable
	deadlock.Opts.Disable = true
	defer func() {
		deadlock.Opts.Disable = deadlockDisable
	}()

	const numSendThreads = 16
	const numTxnsPerGroup = 16
	handler := makeTestTxHandlerOrphaned(txPerBlock)
	// uncomment to benchmark no-dedup version
	// handler.cacheConfig = txHandlerConfig{}

	// prepare tx groups
	blobs := make([][]byte, b.N)
	stxns := make([][]transactions.SignedTxn, b.N)
	for i := 0; i < b.N; i++ {
		stxns[i], blobs[i] = makeRandomTransactions(numTxnsPerGroup)
	}

	statsCh := make(chan [4]int, 1)
	defer close(statsCh)
	finConsume := benchTxHandlerProcessIncomingTxnConsume(b, handler, numTxnsPerGroup, 0, statsCh)

	// submit tx groups
	b.ResetTimer()
	finalizeSubmit := benchTxHandlerProcessIncomingTxnSubmit(b, handler, blobs, numSendThreads)

	finalizeSubmit()
	finConsume()
}

// BenchmarkTxHandlerIncDeDup checks txn receiving with duplicates
// simulating processing delay
func BenchmarkTxHandlerIncDeDup(b *testing.B) {
	deadlockDisable := deadlock.Opts.Disable
	deadlock.Opts.Disable = true
	defer func() {
		deadlock.Opts.Disable = deadlockDisable
	}()

	// parameters
	const numSendThreads = 16
	const numTxnsPerGroup = 16

	var tests = []struct {
		dedup          bool
		dupFactor      int
		workerDelay    time.Duration
		firstLevelOnly bool
	}{
		{false, 4, 10 * time.Microsecond, false},
		{true, 4, 10 * time.Microsecond, false},
		{false, 8, 10 * time.Microsecond, false},
		{true, 8, 10 * time.Microsecond, false},
		{false, 4, 4 * time.Microsecond, false},
		{true, 4, 4 * time.Microsecond, false},
		{false, 4, 0, false},
		{true, 4, 0, false},
		{true, 4, 10 * time.Microsecond, true},
	}

	for _, test := range tests {
		var name string
		var enabled string = "Y"
		if !test.dedup {
			enabled = "N"
		}
		name = fmt.Sprintf("x%d/on=%s/delay=%v", test.dupFactor, enabled, test.workerDelay)
		if test.firstLevelOnly {
			name = fmt.Sprintf("%s/one-level", name)
		}
		b.Run(name, func(b *testing.B) {
			numPoolWorkers := runtime.NumCPU()
			dupFactor := test.dupFactor
			avgDelay := test.workerDelay / time.Duration(numPoolWorkers)

			handler := makeTestTxHandlerOrphaned(txPerBlock)
			if test.firstLevelOnly {
				handler.cacheConfig = txHandlerConfig{enableFilteringRawMsg: true, enableFilteringCanonical: false}
			} else if !test.dedup {
				handler.cacheConfig = txHandlerConfig{}
			}

			// prepare tx groups
			blobs := make([][]byte, b.N)
			stxns := make([][]transactions.SignedTxn, b.N)
			for i := 0; i < b.N; i += dupFactor {
				stxns[i], blobs[i] = makeRandomTransactions(numTxnsPerGroup)
				if b.N >= dupFactor { // skip trivial runs
					for j := 1; j < dupFactor; j++ {
						if i+j < b.N {
							stxns[i+j], blobs[i+j] = stxns[i], blobs[i]
						}
					}
				}
			}

			statsCh := make(chan [4]int, 1)
			defer close(statsCh)

			finConsume := benchTxHandlerProcessIncomingTxnConsume(b, handler, numTxnsPerGroup, avgDelay, statsCh)

			// submit tx groups
			b.ResetTimer()
			finalizeSubmit := benchTxHandlerProcessIncomingTxnSubmit(b, handler, blobs, numSendThreads)

			finalizeSubmit()
			finConsume()

			stats := <-statsCh
			unique := b.N / dupFactor
			dropped := stats[0]
			received := stats[1]
			dups := stats[2]
			cdups := stats[3]
			b.ReportMetric(float64(received)/float64(unique)*100, "ack,%")
			b.ReportMetric(float64(dropped)/float64(b.N)*100, "drop,%")
			if test.dedup {
				b.ReportMetric(float64(dups)/float64(b.N)*100, "trap,%")
			}
			if b.N > 1 && os.Getenv("DEBUG") != "" {
				b.Logf("unique %d, dropped %d, received %d, dups %d", unique, dropped, received, dups)
				if cdups > 0 {
					b.Logf("canonical dups %d vs %d recv", cdups, received)
				}
			}
		})
	}
}

func TestTxHandlerProcessIncomingGroup(t *testing.T) {
	partitiontest.PartitionTest(t)
	t.Parallel()

	type T struct {
		inputSize  int
		numDecoded int
		action     network.ForwardingPolicy
	}
	var checks = []T{}
	for i := 1; i <= config.MaxTxGroupSize; i++ {
		checks = append(checks, T{i, i, network.Ignore})
	}
	for i := 1; i < 10; i++ {
		checks = append(checks, T{config.MaxTxGroupSize + i, 0, network.Disconnect})
	}

	for _, check := range checks {
		t.Run(fmt.Sprintf("%d-%d", check.inputSize, check.numDecoded), func(t *testing.T) {
			handler := TxHandler{
				backlogQueue: make(chan *txBacklogMsg, 1),
			}
			stxns, blob := makeRandomTransactions(check.inputSize)
			action := handler.processIncomingTxn(network.IncomingMessage{Data: blob})
			require.Equal(t, network.OutgoingMessage{Action: check.action}, action)
			if check.numDecoded > 0 {
				msg := <-handler.backlogQueue
				require.Equal(t, check.numDecoded, len(msg.unverifiedTxGroup))
				for i := 0; i < check.numDecoded; i++ {
					require.Equal(t, stxns[i], msg.unverifiedTxGroup[i])
				}
			} else {
				require.Len(t, handler.backlogQueue, 0)
			}
		})
	}
}

func TestTxHandlerProcessIncomingCensoring(t *testing.T) {
	partitiontest.PartitionTest(t)
	t.Parallel()

	craftNonCanonical := func(t *testing.T, stxn *transactions.SignedTxn, blobStxn []byte) []byte {
		// make non-canonical encoding and ensure it is not accepted
		stxnNonCanTxn := transactions.SignedTxn{Txn: stxn.Txn}
		blobTxn := protocol.Encode(&stxnNonCanTxn)
		stxnNonCanAuthAddr := transactions.SignedTxn{AuthAddr: stxn.AuthAddr}
		blobAuthAddr := protocol.Encode(&stxnNonCanAuthAddr)
		stxnNonCanAuthSig := transactions.SignedTxn{Sig: stxn.Sig}
		blobSig := protocol.Encode(&stxnNonCanAuthSig)

		if blobStxn == nil {
			blobStxn = protocol.Encode(stxn)
		}

		// double check our skills for transactions.SignedTxn creation by creating a new canonical encoding and comparing to the original
		blobValidation := make([]byte, 0, len(blobTxn)+len(blobAuthAddr)+len(blobSig))
		blobValidation = append(blobValidation[:], blobAuthAddr...)
		blobValidation = append(blobValidation[:], blobSig[1:]...) // cut transactions.SignedTxn's field count
		blobValidation = append(blobValidation[:], blobTxn[1:]...) // cut transactions.SignedTxn's field count
		blobValidation[0] += 2                                     // increase field count
		require.Equal(t, blobStxn, blobValidation)

		// craft non-canonical
		blobNonCan := make([]byte, 0, len(blobTxn)+len(blobAuthAddr)+len(blobSig))
		blobNonCan = append(blobNonCan[:], blobTxn...)
		blobNonCan = append(blobNonCan[:], blobAuthAddr[1:]...) // cut transactions.SignedTxn's field count
		blobNonCan = append(blobNonCan[:], blobSig[1:]...)      // cut transactions.SignedTxn's field count
		blobNonCan[0] += 2                                      // increase field count
		require.Len(t, blobNonCan, len(blobStxn))
		require.NotEqual(t, blobStxn, blobNonCan)
		return blobNonCan
	}

	forgeSig := func(t *testing.T, stxn *transactions.SignedTxn, blobStxn []byte) (transactions.SignedTxn, []byte) {
		stxnForged := *stxn
		crypto.RandBytes(stxnForged.Sig[:])
		blobForged := protocol.Encode(&stxnForged)
		require.NotEqual(t, blobStxn, blobForged)
		return stxnForged, blobForged
	}

	encodeGroup := func(t *testing.T, g []transactions.SignedTxn, blobRef []byte) []byte {
		result := make([]byte, 0, len(blobRef))
		for i := 0; i < len(g); i++ {
			enc := protocol.Encode(&g[i])
			result = append(result, enc...)
		}
		require.NotEqual(t, blobRef, result)
		return result
	}

	t.Run("single", func(t *testing.T) {
		handler := makeTestTxHandlerOrphaned(txPerBlock)
		stxns, blob := makeRandomTransactions(1)
		stxn := stxns[0]
		action := handler.processIncomingTxn(network.IncomingMessage{Data: blob})
		require.Equal(t, network.OutgoingMessage{Action: network.Ignore}, action)
		msg := <-handler.backlogQueue
		require.Equal(t, 1, len(msg.unverifiedTxGroup))
		require.Equal(t, stxn, msg.unverifiedTxGroup[0])

		// forge signature, ensure accepted
		stxnForged, blobForged := forgeSig(t, &stxn, blob)
		action = handler.processIncomingTxn(network.IncomingMessage{Data: blobForged})
		require.Equal(t, network.OutgoingMessage{Action: network.Ignore}, action)
		msg = <-handler.backlogQueue
		require.Equal(t, 1, len(msg.unverifiedTxGroup))
		require.Equal(t, stxnForged, msg.unverifiedTxGroup[0])

		// make non-canonical encoding and ensure it is not accepted
		blobNonCan := craftNonCanonical(t, &stxn, blob)
		action = handler.processIncomingTxn(network.IncomingMessage{Data: blobNonCan})
		require.Equal(t, network.OutgoingMessage{Action: network.Ignore}, action)
		require.Len(t, handler.backlogQueue, 0)
	})

	t.Run("group", func(t *testing.T) {
		handler := makeTestTxHandlerOrphaned(txPerBlock)
		num := rand.Intn(config.MaxTxGroupSize-1) + 2 // 2..config.MaxTxGroupSize
		require.LessOrEqual(t, num, config.MaxTxGroupSize)
		stxns, blob := makeRandomTransactions(num)
		action := handler.processIncomingTxn(network.IncomingMessage{Data: blob})
		require.Equal(t, network.OutgoingMessage{Action: network.Ignore}, action)
		msg := <-handler.backlogQueue
		require.Equal(t, num, len(msg.unverifiedTxGroup))
		for i := 0; i < num; i++ {
			require.Equal(t, stxns[i], msg.unverifiedTxGroup[i])
		}

		// swap two txns
		i := rand.Intn(num / 2)
		j := rand.Intn(num-num/2) + num/2
		require.Less(t, i, j)
		swapped := make([]transactions.SignedTxn, num)
		copied := copy(swapped, stxns)
		require.Equal(t, num, copied)
		swapped[i], swapped[j] = swapped[j], swapped[i]
		blobSwapped := encodeGroup(t, swapped, blob)
		action = handler.processIncomingTxn(network.IncomingMessage{Data: blobSwapped})
		require.Equal(t, network.OutgoingMessage{Action: network.Ignore}, action)
		require.Len(t, handler.backlogQueue, 1)
		msg = <-handler.backlogQueue
		require.Equal(t, num, len(msg.unverifiedTxGroup))
		for i := 0; i < num; i++ {
			require.Equal(t, swapped[i], msg.unverifiedTxGroup[i])
		}

		// forge signature, ensure accepted
		i = rand.Intn(num)
		forged := make([]transactions.SignedTxn, num)
		copied = copy(forged, stxns)
		require.Equal(t, num, copied)
		crypto.RandBytes(forged[i].Sig[:])
		blobForged := encodeGroup(t, forged, blob)
		action = handler.processIncomingTxn(network.IncomingMessage{Data: blobForged})
		require.Equal(t, network.OutgoingMessage{Action: network.Ignore}, action)
		require.Len(t, handler.backlogQueue, 1)
		msg = <-handler.backlogQueue
		require.Equal(t, num, len(msg.unverifiedTxGroup))
		for i := 0; i < num; i++ {
			require.Equal(t, forged[i], msg.unverifiedTxGroup[i])
		}

		// make non-canonical encoding and ensure it is not accepted
		i = rand.Intn(num)
		nonCan := make([]transactions.SignedTxn, num)
		copied = copy(nonCan, stxns)
		require.Equal(t, num, copied)
		blobNonCan := make([]byte, 0, len(blob))
		for j := 0; j < num; j++ {
			enc := protocol.Encode(&nonCan[j])
			if j == i {
				enc = craftNonCanonical(t, &stxns[j], enc)
			}
			blobNonCan = append(blobNonCan, enc...)
		}
		require.Len(t, blobNonCan, len(blob))
		require.NotEqual(t, blob, blobNonCan)
		action = handler.processIncomingTxn(network.IncomingMessage{Data: blobNonCan})
		require.Equal(t, network.OutgoingMessage{Action: network.Ignore}, action)
		require.Len(t, handler.backlogQueue, 0)
	})
}

// makeTestTxHandlerOrphaned creates a tx handler without any backlog consumer.
// It is caller responsibility to run a consumer thread.
func makeTestTxHandlerOrphaned(backlogSize int) *TxHandler {
	return makeTestTxHandlerOrphanedWithContext(context.Background(), txPerBlock, txPerBlock, 0)
}

func makeTestTxHandlerOrphanedWithContext(ctx context.Context, backlogSize int, cacheSize int, refreshInterval time.Duration) *TxHandler {
	if backlogSize <= 0 {
		backlogSize = txPerBlock
	}
	if cacheSize <= 0 {
		cacheSize = txPerBlock
	}
	handler := &TxHandler{
		backlogQueue:     make(chan *txBacklogMsg, backlogSize),
		msgCache:         makeSaltedCache(cacheSize),
		txCanonicalCache: makeDigestCache(cacheSize),
		cacheConfig:      txHandlerConfig{true, true},
	}
	handler.msgCache.start(ctx, refreshInterval)
	return handler
}

func makeTestTxHandler(dl *Ledger, cfg config.Local) *TxHandler {
	tp := pools.MakeTransactionPool(dl.Ledger, cfg, logging.Base())
	backlogPool := execpool.MakeBacklog(nil, 0, execpool.LowPriority, nil)
	opts := TxHandlerOpts{
		tp, backlogPool, dl, &mocks.MockNetwork{}, "", crypto.Digest{}, cfg,
	}
	return MakeTxHandler(opts)
}

func TestTxHandlerProcessIncomingCache(t *testing.T) {
	partitiontest.PartitionTest(t)
	t.Parallel()

	handler := makeTestTxHandlerOrphaned(20)

	var action network.OutgoingMessage
	var msg *txBacklogMsg

	// double enqueue a single txn message, ensure it discarded
	stxns1, blob1 := makeRandomTransactions(1)
	require.Equal(t, 1, len(stxns1))

	action = handler.processIncomingTxn(network.IncomingMessage{Data: blob1})
	require.Equal(t, network.OutgoingMessage{Action: network.Ignore}, action)
	require.Equal(t, 1, len(handler.backlogQueue))
	action = handler.processIncomingTxn(network.IncomingMessage{Data: blob1})
	require.Equal(t, network.OutgoingMessage{Action: network.Ignore}, action)
	require.Equal(t, 1, len(handler.backlogQueue))
	msg = <-handler.backlogQueue
	require.Equal(t, 1, len(msg.unverifiedTxGroup))
	require.Equal(t, stxns1[0], msg.unverifiedTxGroup[0])

	// double enqueue a two txns message
	stxns2, blob2 := makeRandomTransactions(2)
	require.Equal(t, 2, len(stxns2))

	action = handler.processIncomingTxn(network.IncomingMessage{Data: blob2})
	require.Equal(t, network.OutgoingMessage{Action: network.Ignore}, action)
	require.Equal(t, 1, len(handler.backlogQueue))
	action = handler.processIncomingTxn(network.IncomingMessage{Data: blob2})
	require.Equal(t, network.OutgoingMessage{Action: network.Ignore}, action)
	require.Equal(t, 1, len(handler.backlogQueue))
	msg = <-handler.backlogQueue
	require.Equal(t, 2, len(msg.unverifiedTxGroup))
	require.Equal(t, stxns2[0], msg.unverifiedTxGroup[0])
	require.Equal(t, stxns2[1], msg.unverifiedTxGroup[1])

	// now combine seen and not seen txns, ensure the group is still enqueued
	stxns3, _ := makeRandomTransactions(2)
	require.Equal(t, 2, len(stxns3))
	stxns3[1] = stxns1[0]

	var blob3 []byte
	for i := range stxns3 {
		encoded := protocol.Encode(&stxns3[i])
		blob3 = append(blob3, encoded...)
	}
	require.Greater(t, len(blob3), 0)
	action = handler.processIncomingTxn(network.IncomingMessage{Data: blob3})
	require.Equal(t, network.OutgoingMessage{Action: network.Ignore}, action)
	require.Equal(t, 1, len(handler.backlogQueue))
	msg = <-handler.backlogQueue
	require.Equal(t, 2, len(msg.unverifiedTxGroup))
	require.Equal(t, stxns3[0], msg.unverifiedTxGroup[0])
	require.Equal(t, stxns3[1], msg.unverifiedTxGroup[1])

	// check a combo from two different seen groups, ensure the group is still enqueued
	stxns4 := make([]transactions.SignedTxn, 2)
	stxns4[0] = stxns2[0]
	stxns4[1] = stxns3[0]
	var blob4 []byte
	for i := range stxns4 {
		encoded := protocol.Encode(&stxns4[i])
		blob4 = append(blob4, encoded...)
	}
	require.Greater(t, len(blob4), 0)
	action = handler.processIncomingTxn(network.IncomingMessage{Data: blob4})
	require.Equal(t, network.OutgoingMessage{Action: network.Ignore}, action)
	require.Equal(t, 1, len(handler.backlogQueue))
	msg = <-handler.backlogQueue
	require.Equal(t, 2, len(msg.unverifiedTxGroup))
	require.Equal(t, stxns4[0], msg.unverifiedTxGroup[0])
	require.Equal(t, stxns4[1], msg.unverifiedTxGroup[1])
}

func TestTxHandlerProcessIncomingCacheRotation(t *testing.T) {
	partitiontest.PartitionTest(t)
	t.Parallel()

	stxns1, blob1 := makeRandomTransactions(1)
	require.Equal(t, 1, len(stxns1))

	resetCanonical := func(handler *TxHandler) {
		handler.txCanonicalCache.swap()
		handler.txCanonicalCache.swap()
	}

	t.Run("scheduled", func(t *testing.T) {
		// double enqueue a single txn message, ensure it discarded
		ctx, cancelFunc := context.WithCancel(context.Background())
		handler := makeTestTxHandlerOrphanedWithContext(ctx, txPerBlock, txPerBlock, 10*time.Millisecond)

		var action network.OutgoingMessage
		var msg *txBacklogMsg

		action = handler.processIncomingTxn(network.IncomingMessage{Data: blob1})
		require.Equal(t, network.OutgoingMessage{Action: network.Ignore}, action)
		require.Equal(t, 1, len(handler.backlogQueue))
		resetCanonical(handler)
		action = handler.processIncomingTxn(network.IncomingMessage{Data: blob1})
		require.Equal(t, network.OutgoingMessage{Action: network.Ignore}, action)
		require.Equal(t, 1, len(handler.backlogQueue))
		msg = <-handler.backlogQueue
		require.Equal(t, 1, len(msg.unverifiedTxGroup))
		require.Equal(t, stxns1[0], msg.unverifiedTxGroup[0])
		cancelFunc()
	})

	t.Run("manual", func(t *testing.T) {
		// double enqueue a single txn message, ensure it discarded
		handler := makeTestTxHandlerOrphaned(txPerBlock)
		var action network.OutgoingMessage
		var msg *txBacklogMsg

		action = handler.processIncomingTxn(network.IncomingMessage{Data: blob1})
		require.Equal(t, network.OutgoingMessage{Action: network.Ignore}, action)
		require.Equal(t, 1, len(handler.backlogQueue))
		resetCanonical(handler)
		action = handler.processIncomingTxn(network.IncomingMessage{Data: blob1})
		require.Equal(t, network.OutgoingMessage{Action: network.Ignore}, action)
		require.Equal(t, 1, len(handler.backlogQueue))
		msg = <-handler.backlogQueue
		require.Equal(t, 1, len(msg.unverifiedTxGroup))
		require.Equal(t, stxns1[0], msg.unverifiedTxGroup[0])

		// rotate once, ensure the txn still there
		handler.msgCache.Remix()
		resetCanonical(handler)
		action = handler.processIncomingTxn(network.IncomingMessage{Data: blob1})
		require.Equal(t, network.OutgoingMessage{Action: network.Ignore}, action)
		require.Equal(t, 0, len(handler.backlogQueue))

		// rotate twice, ensure the txn done
		handler.msgCache.Remix()
		resetCanonical(handler)
		action = handler.processIncomingTxn(network.IncomingMessage{Data: blob1})
		require.Equal(t, network.OutgoingMessage{Action: network.Ignore}, action)
		require.Equal(t, 1, len(handler.backlogQueue))
		resetCanonical(handler)
		action = handler.processIncomingTxn(network.IncomingMessage{Data: blob1})
		require.Equal(t, network.OutgoingMessage{Action: network.Ignore}, action)
		require.Equal(t, 1, len(handler.backlogQueue))
		msg = <-handler.backlogQueue
		require.Equal(t, 1, len(msg.unverifiedTxGroup))
		require.Equal(t, stxns1[0], msg.unverifiedTxGroup[0])
	})
}

// TestTxHandlerProcessIncomingCacheBacklogDrop checks if dropped messages are also removed from caches
func TestTxHandlerProcessIncomingCacheBacklogDrop(t *testing.T) {
	partitiontest.PartitionTest(t)
	t.Parallel()

	handler := makeTestTxHandlerOrphanedWithContext(context.Background(), 1, 20, 0)

	stxns1, blob1 := makeRandomTransactions(1)
	require.Equal(t, 1, len(stxns1))

	action := handler.processIncomingTxn(network.IncomingMessage{Data: blob1})
	require.Equal(t, network.OutgoingMessage{Action: network.Ignore}, action)
	require.Equal(t, 1, len(handler.backlogQueue))
	require.Equal(t, 1, handler.msgCache.Len())
	require.Equal(t, 1, handler.txCanonicalCache.Len())

	stxns2, blob2 := makeRandomTransactions(1)
	require.Equal(t, 1, len(stxns2))

	initialValue := transactionMessagesDroppedFromBacklog.GetUint64Value()
	action = handler.processIncomingTxn(network.IncomingMessage{Data: blob2})
	require.Equal(t, network.OutgoingMessage{Action: network.Ignore}, action)
	require.Equal(t, 1, len(handler.backlogQueue))
	require.Equal(t, 1, handler.msgCache.Len())
	require.Equal(t, 1, handler.txCanonicalCache.Len())
	currentValue := transactionMessagesDroppedFromBacklog.GetUint64Value()
	require.Equal(t, initialValue+1, currentValue)
}

func TestTxHandlerProcessIncomingCacheTxPoolDrop(t *testing.T) {
	partitiontest.PartitionTest(t)

	const numUsers = 100
	log := logging.TestingLog(t)

	// prepare the accounts
	addresses, secrets, genesis := makeTestGenesisAccounts(t, numUsers)
	genBal := bookkeeping.MakeGenesisBalances(genesis, sinkAddr, poolAddr)
	ledgerName := fmt.Sprintf("%s-mem", t.Name())
	const inMem = true
	cfg := config.GetDefaultLocal()
	cfg.Archival = true
<<<<<<< HEAD
	cfg.EnableTxBacklogRateLimiting = false
=======
	cfg.TxIncomingFilteringFlags = 3 // txFilterRawMsg + txFilterCanonical
>>>>>>> c0e044b8
	ledger, err := LoadLedger(log, ledgerName, inMem, protocol.ConsensusCurrentVersion, genBal, genesisID, genesisHash, nil, cfg)
	require.NoError(t, err)

	l := ledger
	handler := makeTestTxHandler(l, cfg)
	handler.postVerificationQueue = make(chan *txBacklogMsg)

	makeTxns := func(sendIdx, recvIdx int) ([]transactions.SignedTxn, []byte) {
		tx := transactions.Transaction{
			Type: protocol.PaymentTx,
			Header: transactions.Header{
				Sender:     addresses[sendIdx],
				Fee:        basics.MicroAlgos{Raw: proto.MinTxnFee * 2},
				FirstValid: 0,
				LastValid:  basics.Round(proto.MaxTxnLife),
				Note:       make([]byte, 2),
			},
			PaymentTxnFields: transactions.PaymentTxnFields{
				Receiver: addresses[recvIdx],
				Amount:   basics.MicroAlgos{Raw: mockBalancesMinBalance + (rand.Uint64() % 10000)},
			},
		}
		signedTx := tx.Sign(secrets[sendIdx])
		blob := protocol.Encode(&signedTx)
		return []transactions.SignedTxn{signedTx}, blob
	}

	stxns, blob := makeTxns(1, 2)

	action := handler.processIncomingTxn(network.IncomingMessage{Data: blob})
	require.Equal(t, network.OutgoingMessage{Action: network.Ignore}, action)
	require.Equal(t, 1, len(handler.backlogQueue))
	require.Equal(t, 1, handler.msgCache.Len())
	require.Equal(t, 1, handler.txCanonicalCache.Len())

	msg := <-handler.backlogQueue
	require.Equal(t, 1, len(msg.unverifiedTxGroup))
	require.Equal(t, stxns, msg.unverifiedTxGroup)

	initialCount := transactionMessagesDroppedFromPool.GetUint64Value()
	handler.asyncVerifySignature(msg)
	currentCount := transactionMessagesDroppedFromPool.GetUint64Value()
	require.Equal(t, initialCount+1, currentCount)
	require.Equal(t, 0, handler.msgCache.Len())
	require.Equal(t, 0, handler.txCanonicalCache.Len())
}

const benchTxnNum = 25_000

func BenchmarkTxHandlerDecoder(b *testing.B) {
	_, blob := makeRandomTransactions(benchTxnNum)
	var err error
	stxns := make([]transactions.SignedTxn, benchTxnNum+1)
	for i := 0; i < b.N; i++ {
		dec := protocol.NewDecoderBytes(blob)
		var idx int
		for {
			err = dec.Decode(&stxns[idx])
			if err == io.EOF {
				break
			}
			require.NoError(b, err)
			idx++
		}
		require.Equal(b, benchTxnNum, idx)
	}
}

func BenchmarkTxHandlerDecoderMsgp(b *testing.B) {
	_, blob := makeRandomTransactions(benchTxnNum)
	var err error
	stxns := make([]transactions.SignedTxn, benchTxnNum+1)
	for i := 0; i < b.N; i++ {
		dec := protocol.NewMsgpDecoderBytes(blob)
		var idx int
		for {
			err = dec.Decode(&stxns[idx])
			if err == io.EOF {
				break
			}
			require.NoError(b, err)
			idx++
		}
		require.Equal(b, benchTxnNum, idx)
	}
}

// TestTxHandlerIncomingTxHandle checks the correctness with single txns
func TestTxHandlerIncomingTxHandle(t *testing.T) {
	partitiontest.PartitionTest(t)

	numberOfTransactionGroups := 1000
	incomingTxHandlerProcessing(1, numberOfTransactionGroups, t)
}

// TestTxHandlerIncomingTxGroupHandle checks the correctness with txn groups
func TestTxHandlerIncomingTxGroupHandle(t *testing.T) {
	partitiontest.PartitionTest(t)

	numberOfTransactionGroups := 1000 / proto.MaxTxGroupSize
	incomingTxHandlerProcessing(proto.MaxTxGroupSize, numberOfTransactionGroups, t)
}

// TestTxHandlerIncomingTxHandleDrops accounts for the dropped txns when the verifier/exec pool is saturated
func TestTxHandlerIncomingTxHandleDrops(t *testing.T) {
	partitiontest.PartitionTest(t)

	// use smaller backlog size to test the message drops
	origValue := txPerBlock
	defer func() {
		txPerBlock = origValue
	}()
	txPerBlock = 10

	numberOfTransactionGroups := 1000
	incomingTxHandlerProcessing(1, numberOfTransactionGroups, t)
}

// incomingTxHandlerProcessing is a comprehensive transaction handling test
// It handles the singed transactions by passing them to the backlog for verification
func incomingTxHandlerProcessing(maxGroupSize, numberOfTransactionGroups int, t *testing.T) {
	defer func() {
		// reset the counters
		transactionMessagesDroppedFromBacklog = metrics.MakeCounter(metrics.TransactionMessagesDroppedFromBacklog)
		transactionMessagesDroppedFromPool = metrics.MakeCounter(metrics.TransactionMessagesDroppedFromPool)
	}()

	const numUsers = 100
	log := logging.TestingLog(t)

	// prepare the accounts
	addresses, secrets, genesis := makeTestGenesisAccounts(t, numUsers)
	genBal := bookkeeping.MakeGenesisBalances(genesis, sinkAddr, poolAddr)
	ledgerName := fmt.Sprintf("%s-mem-%d", t.Name(), numberOfTransactionGroups)
	const inMem = true
	cfg := config.GetDefaultLocal()
	cfg.Archival = true
	cfg.EnableTxBacklogRateLimiting = false
	ledger, err := LoadLedger(log, ledgerName, inMem, protocol.ConsensusCurrentVersion, genBal, genesisID, genesisHash, nil, cfg)
	require.NoError(t, err)

	l := ledger
	handler := makeTestTxHandler(l, cfg)

	// since Start is not called, set the context here
	handler.ctx, handler.ctxCancel = context.WithCancel(context.Background())
	defer handler.ctxCancel()

	outChan := make(chan *txBacklogMsg, 10)
	wg := sync.WaitGroup{}
	wg.Add(1)
	// Make a test backlog worker, which is similar to backlogWorker, but sends the results
	// through the outChan instead of passing it to postProcessCheckedTxn
	go func() {
		defer wg.Done()
		defer close(outChan)
		for {
			// prioritize the postVerificationQueue
			select {
			case wi, ok := <-handler.postVerificationQueue:
				if !ok {
					return
				}
				outChan <- wi
				// restart the loop so that we could empty out the post verification queue.
				continue
			default:
			}

			// we have no more post verification items. wait for either backlog queue item or post verification item.
			select {
			case wi, ok := <-handler.backlogQueue:
				if !ok {
					// shut down to end the test
					handler.txVerificationPool.Shutdown()
					close(handler.postVerificationQueue)
					// wait until all the pending responses are obtained.
					// this is not in backlogWorker, maybe should be
					for wi := range handler.postVerificationQueue {
						outChan <- wi
					}
					return
				}
				if handler.checkAlreadyCommitted(wi) {
					// this is not expected during the test
					continue
				}

				// enqueue the task to the verification pool.
				handler.txVerificationPool.EnqueueBacklog(handler.ctx, handler.asyncVerifySignature, wi, nil)

			case wi, ok := <-handler.postVerificationQueue:
				if !ok {
					return
				}
				outChan <- wi

			case <-handler.ctx.Done():
				return
			}
		}
	}()

	// Prepare the transactions
	signedTransactionGroups, badTxnGroups :=
		makeSignedTxnGroups(numberOfTransactionGroups, numUsers, maxGroupSize, 0.5, addresses, secrets)
	encodedSignedTransactionGroups := make([]network.IncomingMessage, 0, numberOfTransactionGroups)
	for _, stxngrp := range signedTransactionGroups {
		data := make([]byte, 0)
		for _, stxn := range stxngrp {
			data = append(data, protocol.Encode(&stxn)...)
		}
		encodedSignedTransactionGroups =
			append(encodedSignedTransactionGroups, network.IncomingMessage{Data: data, Sender: mockSender{}})
	}

	// Process the results and make sure they are correct
	initDroppedBacklog, initDroppedPool := getDropped()
	wg.Add(1)
	go func() {
		defer wg.Done()
		var groupCounter uint64
		txnCounter := 0
		invalidCounter := 0
		var droppedBacklog, droppedPool uint64
		defer func() {
			t.Logf("Txn groups with invalid sigs: %d\n", invalidCounter)
			t.Logf("dropped: [%d backlog] [%d pool]\n", droppedBacklog, droppedPool)
			// release the backlog worker
			t.Logf("processed %d txn groups (%d txns)\n", groupCounter, txnCounter)
			handler.Stop() // cancel the handler ctx
		}()
		timer := time.NewTicker(250 * time.Millisecond)
		for {
			select {
			case wi := <-outChan:
				txnCounter = txnCounter + len(wi.unverifiedTxGroup)
				groupCounter++
				u, _ := binary.Uvarint(wi.unverifiedTxGroup[0].Txn.Note)
				_, inBad := badTxnGroups[u]
				if wi.verificationErr == nil {
					require.False(t, inBad, "No error for invalid signature")
				} else {
					invalidCounter++
					require.True(t, inBad, "Error for good signature")
				}
			case <-timer.C:
				droppedBacklog, droppedPool = getDropped()
				if int(groupCounter+(droppedBacklog-initDroppedBacklog)+(droppedPool-initDroppedPool)) == len(signedTransactionGroups) {
					// all the benchmark txns processed
					return
				}
				time.Sleep(250 * time.Millisecond)
				timer.Reset(250 * time.Millisecond)
			}
		}
	}()

	// Send the transactions to the verifier
	for _, tg := range encodedSignedTransactionGroups {
		handler.processIncomingTxn(tg)
	}
	wg.Wait()
}

func getDropped() (droppedBacklog, droppedPool uint64) {
	droppedBacklog = transactionMessagesDroppedFromBacklog.GetUint64Value()
	droppedPool = transactionMessagesDroppedFromPool.GetUint64Value()
	return
}

// makeSignedTxnGroups prepares N transaction groups of random (maxGroupSize) sizes with random
// invalid signatures of a given probability (invalidProb)
func makeSignedTxnGroups(N, numUsers, maxGroupSize int, invalidProb float32, addresses []basics.Address,
	secrets []*crypto.SignatureSecrets) (ret [][]transactions.SignedTxn,
	badTxnGroups map[uint64]interface{}) {
	badTxnGroups = make(map[uint64]interface{})

	protoMaxGrpSize := proto.MaxTxGroupSize
	ret = make([][]transactions.SignedTxn, 0, N)
	for u := 0; u < N; u++ {
		grpSize := rand.Intn(protoMaxGrpSize-1) + 1
		if grpSize > maxGroupSize {
			grpSize = maxGroupSize
		}
		var txGroup transactions.TxGroup
		txns := make([]transactions.Transaction, 0, grpSize)
		for g := 0; g < grpSize; g++ {
			// generate transactions
			noteField := make([]byte, binary.MaxVarintLen64)
			binary.PutUvarint(noteField, uint64(u))
			tx := transactions.Transaction{
				Type: protocol.PaymentTx,
				Header: transactions.Header{
					Sender:      addresses[(u+g)%numUsers],
					Fee:         basics.MicroAlgos{Raw: proto.MinTxnFee * 2},
					FirstValid:  0,
					LastValid:   basics.Round(proto.MaxTxnLife),
					GenesisHash: genesisHash,
					Note:        noteField,
				},
				PaymentTxnFields: transactions.PaymentTxnFields{
					Receiver: addresses[(u+g+1)%numUsers],
					Amount:   basics.MicroAlgos{Raw: mockBalancesMinBalance + (rand.Uint64() % 10000)},
				},
			}
			if grpSize > 1 {
				txGroup.TxGroupHashes = append(txGroup.TxGroupHashes, crypto.Digest(tx.ID()))
			}
			txns = append(txns, tx)
		}
		groupHash := crypto.HashObj(txGroup)
		signedTxGroup := make([]transactions.SignedTxn, 0, grpSize)
		for g, txn := range txns {
			if grpSize > 1 {
				txn.Group = groupHash
			}
			signedTx := txn.Sign(secrets[(u+g)%numUsers])
			signedTx.Txn = txn
			signedTxGroup = append(signedTxGroup, signedTx)
		}
		// randomly make bad signatures
		if rand.Float32() < invalidProb {
			tinGrp := rand.Intn(grpSize)
			signedTxGroup[tinGrp].Sig[0] = signedTxGroup[tinGrp].Sig[0] + 1
			badTxnGroups[uint64(u)] = struct{}{}
		}
		ret = append(ret, signedTxGroup)
	}
	return
}

// BenchmarkHandleTxns sends signed transactions directly to the verifier
func BenchmarkHandleTxns(b *testing.B) {
	maxGroupSize := 1
	tpss := []int{6000000, 600000, 60000, 6000}
	invalidRates := []float32{0.5, 0.001}
	for _, tps := range tpss {
		for _, ivr := range invalidRates {
			b.Run(fmt.Sprintf("tps_%d_inv_%.3f", tps, ivr), func(b *testing.B) {
				runHandlerBenchmarkWithBacklog(maxGroupSize, tps, ivr, b, false)
			})
		}
	}
}

// BenchmarkHandleTxnGroups sends signed transaction groups directly to the verifier
func BenchmarkHandleTxnGroups(b *testing.B) {
	maxGroupSize := proto.MaxTxGroupSize / 2
	tpss := []int{6000000, 600000, 60000, 6000}
	invalidRates := []float32{0.5, 0.001}
	for _, tps := range tpss {
		for _, ivr := range invalidRates {
			b.Run(fmt.Sprintf("tps_%d_inv_%.3f", tps, ivr), func(b *testing.B) {
				runHandlerBenchmarkWithBacklog(maxGroupSize, tps, ivr, b, false)
			})
		}
	}
}

// BenchmarkBacklogWorkerHandleTxns sends signed transactions to the verifier
// using a backlog worker replica
func BenchmarkHandleBLWTxns(b *testing.B) {
	maxGroupSize := 1
	tpss := []int{6000000, 600000, 60000, 6000}
	invalidRates := []float32{0.5, 0.001}
	for _, tps := range tpss {
		for _, ivr := range invalidRates {
			b.Run(fmt.Sprintf("tps_%d_inv_%.3f", tps, ivr), func(b *testing.B) {
				runHandlerBenchmarkWithBacklog(maxGroupSize, tps, ivr, b, true)
			})
		}
	}
}

// BenchmarkBacklogWorkerHandleTxnGroups sends signed transaction groups to the verifier
// using a backlog worker replica
func BenchmarkHandleBLWTxnGroups(b *testing.B) {
	maxGroupSize := proto.MaxTxGroupSize / 2
	tpss := []int{6000000, 600000, 60000, 6000}
	invalidRates := []float32{0.5, 0.001}
	for _, tps := range tpss {
		for _, ivr := range invalidRates {
			b.Run(fmt.Sprintf("tps_%d_inv_%.3f", tps, ivr), func(b *testing.B) {
				runHandlerBenchmarkWithBacklog(maxGroupSize, tps, ivr, b, true)
			})
		}
	}
}

// runHandlerBenchmarkWithBacklog benchmarks the number of transactions verfied or dropped
func runHandlerBenchmarkWithBacklog(maxGroupSize, tps int, invalidRate float32, b *testing.B, useBacklogWorker bool) {
	defer func() {
		// reset the counters
		transactionMessagesDroppedFromBacklog = metrics.MakeCounter(metrics.TransactionMessagesDroppedFromBacklog)
		transactionMessagesDroppedFromPool = metrics.MakeCounter(metrics.TransactionMessagesDroppedFromPool)
	}()

	const numUsers = 100
	log := logging.TestingLog(b)
	log.SetLevel(logging.Warn)

	addresses, secrets, genesis := makeTestGenesisAccounts(b, numUsers)
	genBal := bookkeeping.MakeGenesisBalances(genesis, sinkAddr, poolAddr)
	ivrString := strings.IndexAny(fmt.Sprintf("%f", invalidRate), "1")
	ledgerName := fmt.Sprintf("%s-mem-%d-%d", b.Name(), b.N, ivrString)
	ledgerName = strings.Replace(ledgerName, "#", "-", 1)
	const inMem = true
	cfg := config.GetDefaultLocal()
	cfg.Archival = true
	cfg.TxBacklogReservedCapacityPerPeer = 1
	cfg.IncomingConnectionsLimit = 10
	ledger, err := LoadLedger(log, ledgerName, inMem, protocol.ConsensusCurrentVersion, genBal, genesisID, genesisHash, nil, cfg)
	require.NoError(b, err)

	l := ledger
	handler := makeTestTxHandler(l, cfg)
	// since Start is not called, set the context here
	handler.ctx, handler.ctxCancel = context.WithCancel(context.Background())
	defer handler.ctxCancel()

	testResultChan := handler.postVerificationQueue
	wg := sync.WaitGroup{}

	if useBacklogWorker {
		wg.Add(1)
		testResultChan = make(chan *txBacklogMsg, 10)
		// Make a test backlog worker, which is similar to backlogWorker, but sends the results
		// through the testResultChan instead of passing it to postProcessCheckedTxn
		go func() {
			defer wg.Done()
			for {
				// prioritize the postVerificationQueue
				select {
				case wi, ok := <-handler.postVerificationQueue:
					if !ok {
						return
					}
					testResultChan <- wi

					// restart the loop so that we could empty out the post verification queue.
					continue
				default:
				}

				// we have no more post verification items. wait for either backlog queue item or post verification item.
				select {
				case wi, ok := <-handler.backlogQueue:
					if !ok {
						return
					}
					if handler.checkAlreadyCommitted(wi) {
						// this is not expected during the test
						continue
					}
					handler.txVerificationPool.EnqueueBacklog(handler.ctx, handler.asyncVerifySignature, wi, nil)

				case wi, ok := <-handler.postVerificationQueue:
					if !ok {
						return
					}
					testResultChan <- wi

				case <-handler.ctx.Done():
					return
				}
			}
		}()
	}

	// Prepare the transactions
	signedTransactionGroups, badTxnGroups := makeSignedTxnGroups(b.N, numUsers, maxGroupSize, invalidRate, addresses, secrets)
	var encodedSignedTransactionGroups []network.IncomingMessage
	if useBacklogWorker {
		encodedSignedTransactionGroups = make([]network.IncomingMessage, 0, b.N)
		for _, stxngrp := range signedTransactionGroups {
			data := make([]byte, 0)
			for _, stxn := range stxngrp {
				data = append(data, protocol.Encode(&stxn)...)
			}
			encodedSignedTransactionGroups =
				append(encodedSignedTransactionGroups, network.IncomingMessage{Data: data})
		}
	}

	var tt time.Time
	// Process the results and make sure they are correct
	rateAdjuster := time.Second / time.Duration(tps)
	wg.Add(1)
	go func() {
		defer wg.Done()
		groupCounter := uint64(0)
		var txnCounter uint64
		invalidCounter := 0
		defer func() {
			if groupCounter > 1 {
				droppedBacklog, droppedPool := getDropped()
				b.Logf("Input T(grp)PS: %d (delay %f microsec)", tps, float64(rateAdjuster)/float64(time.Microsecond))
				b.Logf("Verified TPS: %d", uint64(txnCounter)*uint64(time.Second)/uint64(time.Since(tt)))
				b.Logf("Time/txn: %d(microsec)", uint64((time.Since(tt)/time.Microsecond))/txnCounter)
				b.Logf("processed total: [%d groups (%d invalid)] [%d txns]", groupCounter, invalidCounter, txnCounter)
				b.Logf("dropped: [%d backlog] [%d pool]\n", droppedBacklog, droppedPool)
			}
			handler.Stop() // cancel the handler ctx
		}()
		stopChan := make(chan interface{})
		go func() {
			for {
				time.Sleep(200 * time.Millisecond)
				droppedBacklog, droppedPool := getDropped()
				if int(groupCounter+droppedBacklog+droppedPool) == len(signedTransactionGroups) {
					// all the benchmark txns processed
					close(stopChan)
					return
				}
			}
		}()

		for {
			select {
			case wi := <-testResultChan:
				txnCounter = txnCounter + uint64(len(wi.unverifiedTxGroup))
				groupCounter++
				u, _ := binary.Uvarint(wi.unverifiedTxGroup[0].Txn.Note)
				_, inBad := badTxnGroups[u]
				if wi.verificationErr == nil {
					require.False(b, inBad, "No error for invalid signature")
				} else {
					invalidCounter++
					require.True(b, inBad, "Error for good signature")
				}
				if groupCounter == uint64(len(signedTransactionGroups)) {
					// all the benchmark txns processed
					return
				}
			case <-stopChan:
				return
			}
		}
	}()

	b.ResetTimer()
	tt = time.Now()
	if useBacklogWorker {
		for _, tg := range encodedSignedTransactionGroups {
			handler.processIncomingTxn(tg)
			time.Sleep(rateAdjuster)
		}
	} else {
		for _, stxngrp := range signedTransactionGroups {
			blm := txBacklogMsg{rawmsg: nil, unverifiedTxGroup: stxngrp}
			handler.txVerificationPool.EnqueueBacklog(handler.ctx, handler.asyncVerifySignature, &blm, nil)
			time.Sleep(rateAdjuster)
		}
	}
	wg.Wait()
	handler.Stop() // cancel the handler ctx
}

func TestTxHandlerPostProcessError(t *testing.T) {
	partitiontest.PartitionTest(t)
	t.Parallel()

	collect := func() map[string]float64 {
		// collect all specific error reason metrics except TxGroupErrorReasonNotWellFormed,
		// it is tested in TestPostProcessErrorWithVerify
		result := map[string]float64{}
		transactionMessagesTxnSigVerificationFailed.AddMetric(result)
		transactionMessagesAlreadyCommitted.AddMetric(result)
		transactionMessagesTxGroupInvalidFee.AddMetric(result)
		// transactionMessagesTxnNotWellFormed.AddMetric(result)
		transactionMessagesTxnSigNotWellFormed.AddMetric(result)
		transactionMessagesTxnMsigNotWellFormed.AddMetric(result)
		transactionMessagesTxnLogicSig.AddMetric(result)
		return result
	}
	var txh TxHandler

	errSome := errors.New("some error")
	txh.postProcessReportErrors(errSome)
	result := collect()
	require.Len(t, result, 0)
	transactionMessagesBacklogErr.AddMetric(result)
	require.Len(t, result, 1)

	counter := 0
	for i := verify.TxGroupErrorReasonGeneric; i <= verify.TxGroupErrorReasonLogicSigFailed; i++ {
		if i == verify.TxGroupErrorReasonNotWellFormed {
			// skip TxGroupErrorReasonNotWellFormed, tested in TestPostProcessErrorWithVerify.
			// the test uses global metric counters, skipping makes the test deterministic
			continue
		}

		errTxGroup := &verify.TxGroupError{Reason: i}
		txh.postProcessReportErrors(errTxGroup)
		result = collect()
		if i == verify.TxGroupErrorReasonSigNotWellFormed {
			// TxGroupErrorReasonSigNotWellFormed and TxGroupErrorReasonHasNoSig increment the same metric
			counter--
			require.Equal(t, float64(2), result[metrics.TransactionMessagesTxnSigNotWellFormed.Name])
		}
		require.Len(t, result, counter)
		counter++
	}

	// there are one less metrics than number of tracked values,
	// plus one generic non-tracked value, plus skipped TxGroupErrorReasonNotWellFormed
	const expected = int(verify.TxGroupErrorReasonNumValues) - 3
	require.Len(t, result, expected)

	errVerify := crypto.ErrBatchVerificationFailed
	txh.postProcessReportErrors(errVerify)
	result = collect()
	require.Len(t, result, expected+1)
}

func TestTxHandlerPostProcessErrorWithVerify(t *testing.T) {
	partitiontest.PartitionTest(t)
	t.Parallel()

	txn := transactions.Transaction{}
	stxn := transactions.SignedTxn{Txn: txn}

	hdr := bookkeeping.BlockHeader{
		UpgradeState: bookkeeping.UpgradeState{
			CurrentProtocol: protocol.ConsensusCurrentVersion,
		},
	}
	_, err := verify.TxnGroup([]transactions.SignedTxn{stxn}, hdr, nil, nil)
	var txGroupErr *verify.TxGroupError
	require.ErrorAs(t, err, &txGroupErr)

	result := map[string]float64{}
	transactionMessagesTxnNotWellFormed.AddMetric(result)
	require.Len(t, result, 0)

	var txh TxHandler
	txh.postProcessReportErrors(err)
	transactionMessagesTxnNotWellFormed.AddMetric(result)
	require.Len(t, result, 1)
}

// TestTxHandlerRememberReportErrors checks Is and As statements work as expected
func TestTxHandlerRememberReportErrors(t *testing.T) {
	partitiontest.PartitionTest(t)
	t.Parallel()

	var txh TxHandler
	result := map[string]float64{}

	getMetricName := func(tag string) string {
		return strings.ReplaceAll(transactionMessageTxPoolRememberCounter.Name, "{TAG}", tag)
	}
	getMetricCounter := func(tag string) int {
		transactionMessageTxPoolRememberCounter.AddMetric(result)
		return int(result[getMetricName(tag)])
	}

	noSpaceErr := ledgercore.ErrNoSpace
	txh.rememberReportErrors(noSpaceErr)
	transactionMessageTxPoolRememberCounter.AddMetric(result)
	require.Equal(t, 1, getMetricCounter(txPoolRememberTagNoSpace))

	wrapped := fmt.Errorf("wrap: %w", noSpaceErr) // simulate wrapping
	txh.rememberReportErrors(wrapped)

	transactionMessageTxPoolRememberCounter.AddMetric(result)
	require.Equal(t, 2, getMetricCounter(txPoolRememberTagNoSpace))

	feeErr := pools.ErrTxPoolFeeError{}
	wrapped = fmt.Errorf("wrap: %w", &feeErr) // simulate wrapping
	txh.rememberReportErrors(wrapped)

	transactionMessageTxPoolRememberCounter.AddMetric(result)
	require.Equal(t, 1, getMetricCounter(txPoolRememberTagFee))
}

type blockTicker struct {
	cond sync.Cond
}

func (t *blockTicker) OnNewBlock(block bookkeeping.Block, delta ledgercore.StateDelta) {
	t.cond.L.Lock()
	defer t.cond.L.Unlock()
	t.cond.Broadcast()
}

func (t *blockTicker) Wait() {
	t.cond.L.Lock()
	defer t.cond.L.Unlock()
	t.cond.Wait()
}

func TestTxHandlerRememberReportErrorsWithTxPool(t *testing.T) {
	partitiontest.PartitionTest(t)
	t.Parallel()

	result := map[string]float64{}
	getMetricName := func(tag string) string {
		return strings.ReplaceAll(transactionMessageTxPoolRememberCounter.Name, "{TAG}", tag)
	}
	getMetricCounter := func(tag string) int {
		transactionMessageTxPoolRememberCounter.AddMetric(result)
		return int(result[getMetricName(tag)])
	}

	log := logging.TestingLog(t)
	log.SetLevel(logging.Warn)

	const numAccts = 2
	genesis := make(map[basics.Address]basics.AccountData, numAccts+1)
	addresses := make([]basics.Address, numAccts)
	secrets := make([]*crypto.SignatureSecrets, numAccts)

	for i := 0; i < numAccts; i++ {
		secret := keypair()
		addr := basics.Address(secret.SignatureVerifier)
		secrets[i] = secret
		addresses[i] = addr
		genesis[addr] = basics.AccountData{
			Status:     basics.Online,
			MicroAlgos: basics.MicroAlgos{Raw: 10000000000000},
		}
	}
	genesis[poolAddr] = basics.AccountData{
		Status:     basics.NotParticipating,
		MicroAlgos: basics.MicroAlgos{Raw: config.Consensus[protocol.ConsensusCurrentVersion].MinBalance},
	}

	genBal := bookkeeping.MakeGenesisBalances(genesis, sinkAddr, poolAddr)

	ledgerName := fmt.Sprintf("%s-mem-%d", t.Name(), rand.Int())
	const inMem = true
	cfg := config.GetDefaultLocal()
	cfg.Archival = true
	cfg.TxPoolSize = config.MaxTxGroupSize + 1
	ledger, err := LoadLedger(log, ledgerName, inMem, protocol.ConsensusCurrentVersion, genBal, genesisID, genesisHash, nil, cfg)
	require.NoError(t, err)

	handler := makeTestTxHandler(ledger, cfg)
	// since Start is not called, set the context here
	handler.ctx, handler.ctxCancel = context.WithCancel(context.Background())
	defer handler.ctxCancel()

	var wi txBacklogMsg
	wi.unverifiedTxGroup = []transactions.SignedTxn{{}}
	handler.postProcessCheckedTxn(&wi)
	require.Equal(t, 1, getMetricCounter(txPoolRememberTagTxnDead))

	// trigger max pool capacity metric
	hdr := bookkeeping.BlockHeader{
		Round: 1,
		UpgradeState: bookkeeping.UpgradeState{
			CurrentProtocol: protocol.ConsensusCurrentVersion,
		},
	}

	txn1 := transactions.Transaction{
		Type: protocol.PaymentTx,
		Header: transactions.Header{
			Sender:      addresses[0],
			Fee:         basics.MicroAlgos{Raw: proto.MinTxnFee * 2},
			FirstValid:  0,
			LastValid:   basics.Round(proto.MaxTxnLife),
			GenesisHash: genesisHash,
		},
		PaymentTxnFields: transactions.PaymentTxnFields{
			Receiver: poolAddr,
			Amount:   basics.MicroAlgos{Raw: mockBalancesMinBalance + (rand.Uint64() % 10000)},
		},
	}

	wi.unverifiedTxGroup = []transactions.SignedTxn{txn1.Sign(secrets[0])}
	for i := 0; i <= cfg.TxPoolSize; i++ {
		txn := txn1
		crypto.RandBytes(txn.Note[:])
		wi.unverifiedTxGroup = append(wi.unverifiedTxGroup, txn.Sign(secrets[0]))
	}
	handler.postProcessCheckedTxn(&wi)
	require.Equal(t, 1, getMetricCounter(txPoolRememberTagCap))

	// trigger group id error
	txn2 := txn1
	crypto.RandBytes(txn2.Group[:])
	wi.unverifiedTxGroup = []transactions.SignedTxn{txn1.Sign(secrets[0]), txn2.Sign(secrets[0])}
	handler.postProcessCheckedTxn(&wi)
	require.Equal(t, 1, getMetricCounter(txPoolRememberTagGroupID))

	// trigger group too large error
	wi.unverifiedTxGroup = []transactions.SignedTxn{txn1.Sign(secrets[0])}
	for i := 0; i < config.MaxTxGroupSize; i++ {
		txn := txn1
		crypto.RandBytes(txn.Note[:])
		wi.unverifiedTxGroup = append(wi.unverifiedTxGroup, txn.Sign(secrets[0]))
	}
	handler.postProcessCheckedTxn(&wi)
	require.Equal(t, 1, getMetricCounter(txPoolRememberTagTooLarge))

	// trigger eval error
	secret := keypair()
	addr := basics.Address(secret.SignatureVerifier)
	txn2 = txn1
	txn2.Sender = addr
	wi.unverifiedTxGroup = []transactions.SignedTxn{txn2.Sign(secret)}
	handler.postProcessCheckedTxn(&wi)
	require.Equal(t, 1, getMetricCounter(txPoolRememberTagEvalGeneric))

	// trigger TxnDeadErr from the evaluator
	txn2 = txn1
	txn2.FirstValid = ledger.LastRound() + 10
	prevTxnDead := getMetricCounter(txPoolRememberTagTxnDead)
	wi.unverifiedTxGroup = []transactions.SignedTxn{txn2.Sign(secrets[0])}
	handler.postProcessCheckedTxn(&wi)
	require.Equal(t, prevTxnDead+1, getMetricCounter(txPoolRememberTagTxnDead))

	// trigger TransactionInLedgerError (txid) error
	wi.unverifiedTxGroup = []transactions.SignedTxn{txn1.Sign(secrets[0])}
	wi.rawmsg = &network.IncomingMessage{}
	handler.postProcessCheckedTxn(&wi)
	handler.postProcessCheckedTxn(&wi)
	require.Equal(t, 1, getMetricCounter(txPoolRememberTagTxID))

	// trigger LeaseInLedgerError (lease) error
	txn2 = txn1
	crypto.RandBytes(txn2.Lease[:])
	txn3 := txn2
	txn3.Receiver = addr
	wi.unverifiedTxGroup = []transactions.SignedTxn{txn2.Sign(secrets[0])}
	handler.postProcessCheckedTxn(&wi)
	wi.unverifiedTxGroup = []transactions.SignedTxn{txn3.Sign(secrets[0])}
	handler.postProcessCheckedTxn(&wi)
	require.Equal(t, 1, getMetricCounter(txPoolRememberTagLease))

	// TODO: not sure how to trigger fee error - need to return ErrNoSpace from ledger
	// trigger pool fee error
	// txn1.Fee = basics.MicroAlgos{Raw: proto.MinTxnFee / 2}
	// wi.unverifiedTxGroup = []transactions.SignedTxn{txn1.Sign(secrets[0])}
	// handler.postProcessCheckedTxn(&wi)
	// require.Equal(t, 1, getMetricCounter(txPoolRememberFee))

	// make an invalid block to fail recompute pool and expose transactionMessageTxGroupRememberNoPendingEval metric
	blockTicker := &blockTicker{cond: *sync.NewCond(&deadlock.Mutex{})}
	blockListeners := []realledger.BlockListener{
		handler.txPool,
		blockTicker,
	}
	ledger.RegisterBlockListeners(blockListeners)

	hdr = bookkeeping.BlockHeader{
		Round: 1,
		UpgradeState: bookkeeping.UpgradeState{
			CurrentProtocol: "test",
		},
	}

	blk := bookkeeping.Block{
		BlockHeader: hdr,
		Payset:      []transactions.SignedTxnInBlock{{}},
	}
	vb := ledgercore.MakeValidatedBlock(blk, ledgercore.StateDelta{})
	err = ledger.AddValidatedBlock(vb, agreement.Certificate{})
	require.NoError(t, err)
	blockTicker.Wait()

	wi.unverifiedTxGroup = []transactions.SignedTxn{}
	handler.postProcessCheckedTxn(&wi)
	require.Equal(t, 1, getMetricCounter(txPoolRememberPendingEval))
}<|MERGE_RESOLUTION|>--- conflicted
+++ resolved
@@ -946,11 +946,8 @@
 	const inMem = true
 	cfg := config.GetDefaultLocal()
 	cfg.Archival = true
-<<<<<<< HEAD
 	cfg.EnableTxBacklogRateLimiting = false
-=======
 	cfg.TxIncomingFilteringFlags = 3 // txFilterRawMsg + txFilterCanonical
->>>>>>> c0e044b8
 	ledger, err := LoadLedger(log, ledgerName, inMem, protocol.ConsensusCurrentVersion, genBal, genesisID, genesisHash, nil, cfg)
 	require.NoError(t, err)
 
