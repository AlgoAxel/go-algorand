--- conflicted
+++ resolved
@@ -55,19 +55,13 @@
 	"github.com/algorand/go-algorand/util/metrics"
 )
 
-<<<<<<< HEAD
-// txPerBlock approximates a size for the TXHandler's queues for testing
-var txPerBlock = config.Consensus[protocol.ConsensusCurrentVersion].MaxTxnBytesPerBlock / 200
 
 // mock sender is used to implement OnClose, since TXHandlers expect to use Senders and ERL Clients
 type mockSender struct{}
 
 func (m mockSender) OnClose(func()) {}
 
-func makeTestGenesisAccounts(tb require.TestingT, numUsers int) ([]basics.Address, []*crypto.SignatureSecrets, map[basics.Address]basics.AccountData) {
-=======
 func makeTestGenesisAccounts(tb testing.TB, numUsers int) ([]basics.Address, []*crypto.SignatureSecrets, map[basics.Address]basics.AccountData) {
->>>>>>> f06c4816
 	addresses := make([]basics.Address, numUsers)
 	secrets := make([]*crypto.SignatureSecrets, numUsers)
 	genesis := make(map[basics.Address]basics.AccountData)
@@ -680,11 +674,7 @@
 	}
 
 	t.Run("single", func(t *testing.T) {
-<<<<<<< HEAD
-		handler := makeTestTxHandlerOrphaned(txPerBlock)
-=======
 		handler := makeTestTxHandlerOrphanedWithContext(context.Background(), txBacklogSize, txBacklogSize, txHandlerConfig{true, true}, 0)
->>>>>>> f06c4816
 		stxns, blob := makeRandomTransactions(1)
 		stxn := stxns[0]
 		action := handler.processIncomingTxn(network.IncomingMessage{Data: blob})
@@ -709,11 +699,7 @@
 	})
 
 	t.Run("group", func(t *testing.T) {
-<<<<<<< HEAD
-		handler := makeTestTxHandlerOrphaned(txPerBlock)
-=======
 		handler := makeTestTxHandlerOrphanedWithContext(context.Background(), txBacklogSize, txBacklogSize, txHandlerConfig{true, true}, 0)
->>>>>>> f06c4816
 		num := rand.Intn(config.MaxTxGroupSize-1) + 2 // 2..config.MaxTxGroupSize
 		require.LessOrEqual(t, num, config.MaxTxGroupSize)
 		stxns, blob := makeRandomTransactions(num)
@@ -783,11 +769,7 @@
 // makeTestTxHandlerOrphaned creates a tx handler without any backlog consumer.
 // It is caller responsibility to run a consumer thread.
 func makeTestTxHandlerOrphaned(backlogSize int) *TxHandler {
-<<<<<<< HEAD
-	return makeTestTxHandlerOrphanedWithContext(context.Background(), txPerBlock, txPerBlock, 0)
-=======
 	return makeTestTxHandlerOrphanedWithContext(context.Background(), txBacklogSize, txBacklogSize, txHandlerConfig{true, false}, 0)
->>>>>>> f06c4816
 }
 
 func makeTestTxHandlerOrphanedWithContext(ctx context.Context, backlogSize int, cacheSize int, txHandlerConfig txHandlerConfig, refreshInterval time.Duration) *TxHandler {
@@ -907,11 +889,7 @@
 	t.Run("scheduled", func(t *testing.T) {
 		// double enqueue a single txn message, ensure it discarded
 		ctx, cancelFunc := context.WithCancel(context.Background())
-<<<<<<< HEAD
-		handler := makeTestTxHandlerOrphanedWithContext(ctx, txPerBlock, txPerBlock, 10*time.Millisecond)
-=======
 		handler := makeTestTxHandlerOrphanedWithContext(ctx, txBacklogSize, txBacklogSize, txHandlerConfig{true, true}, 10*time.Millisecond)
->>>>>>> f06c4816
 
 		var action network.OutgoingMessage
 		var msg *txBacklogMsg
@@ -1674,12 +1652,8 @@
 
 	cfg := config.GetDefaultLocal()
 	cfg.Archival = true
-<<<<<<< HEAD
 	cfg.TxBacklogReservedCapacityPerPeer = 1
 	cfg.IncomingConnectionsLimit = 10
-	ledger, err := LoadLedger(log, ledgerName, inMem, protocol.ConsensusCurrentVersion, genBal, genesisID, genesisHash, nil, cfg)
-	require.NoError(b, err)
-=======
 	ledger := txGen.makeLedger(b, cfg, log, fmt.Sprintf("%s-%d", b.Name(), b.N))
 	defer ledger.Close()
 	handler := makeTestTxHandler(ledger, cfg)
@@ -1691,7 +1665,6 @@
 	// genTCount = b.N
 	handler.cacheConfig.enableFilteringRawMsg = false
 	handler.cacheConfig.enableFilteringCanonical = false
->>>>>>> f06c4816
 
 	// since Start is not called, set the context here
 	handler.ctx, handler.ctxCancel = context.WithCancel(context.Background())
