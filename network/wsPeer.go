--- conflicted
+++ resolved
@@ -105,24 +105,10 @@
 // defaultSendMessageTags is the default list of messages which a peer would
 // allow to be sent without receiving any explicit request.
 var defaultSendMessageTags = map[protocol.Tag]bool{
-<<<<<<< HEAD
-	protocol.AgreementVoteTag:     true,
-	protocol.MsgDigestSkipTag:     true,
-	protocol.NetPrioResponseTag:   true,
-	protocol.NetIDVerificationTag: true,
-	protocol.PingTag:              true,
-	protocol.PingReplyTag:         true,
-	protocol.ProposalPayloadTag:   true,
-	protocol.TopicMsgRespTag:      true,
-	protocol.MsgOfInterestTag:     true,
-	protocol.TxnTag:               true,
-	protocol.UniCatchupReqTag:     true,
-	protocol.UniEnsBlockReqTag:    true,
-	protocol.VoteBundleTag:        true,
-=======
 	protocol.AgreementVoteTag:   true,
 	protocol.MsgDigestSkipTag:   true,
 	protocol.NetPrioResponseTag: true,
+  protocol.NetIDVerificationTag: true,
 	protocol.PingTag:            true,
 	protocol.PingReplyTag:       true,
 	protocol.ProposalPayloadTag: true,
@@ -131,7 +117,6 @@
 	protocol.TxnTag:             true,
 	protocol.UniEnsBlockReqTag:  true,
 	protocol.VoteBundleTag:      true,
->>>>>>> 7f7939d9
 }
 
 // interface allows substituting debug implementation for *websocket.Conn
