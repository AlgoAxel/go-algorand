// Copyright (C) 2019-2022 Algorand, Inc.
// This file is part of go-algorand
//
// go-algorand is free software: you can redistribute it and/or modify
// it under the terms of the GNU Affero General Public License as
// published by the Free Software Foundation, either version 3 of the
// License, or (at your option) any later version.
//
// go-algorand is distributed in the hope that it will be useful,
// but WITHOUT ANY WARRANTY; without even the implied warranty of
// MERCHANTABILITY or FITNESS FOR A PARTICULAR PURPOSE.  See the
// GNU Affero General Public License for more details.
//
// You should have received a copy of the GNU Affero General Public License
// along with go-algorand.  If not, see <https://www.gnu.org/licenses/>.

package network

import (
	"container/heap"
	"context"
	"encoding/base64"
	"errors"
	"fmt"
	"io"
	"net"
	"net/http"
	"net/textproto"
	"net/url"
	"path"
	"regexp"
	"runtime"
	"strconv"
	"strings"
	"sync"
	"sync/atomic"
	"time"

	"github.com/algorand/go-deadlock"
	"github.com/algorand/websocket"
	"github.com/gorilla/mux"

	"github.com/algorand/go-algorand/config"
	"github.com/algorand/go-algorand/crypto"
	"github.com/algorand/go-algorand/logging"
	"github.com/algorand/go-algorand/logging/telemetryspec"
	"github.com/algorand/go-algorand/network/limitlistener"
	"github.com/algorand/go-algorand/protocol"
	tools_network "github.com/algorand/go-algorand/tools/network"
	"github.com/algorand/go-algorand/tools/network/dnssec"
	"github.com/algorand/go-algorand/util"
	"github.com/algorand/go-algorand/util/metrics"
)

const incomingThreads = 20
const messageFilterSize = 5000 // messages greater than that size may be blocked by incoming/outgoing filter

// httpServerReadHeaderTimeout is the amount of time allowed to read
// request headers. The connection's read deadline is reset
// after reading the headers and the Handler can decide what
// is considered too slow for the body.
const httpServerReadHeaderTimeout = time.Second * 10

// httpServerWriteTimeout is the maximum duration before timing out
// writes of the response. It is reset whenever a new
// request's header is read.
const httpServerWriteTimeout = time.Second * 60

// httpServerIdleTimeout is the maximum amount of time to wait for the
// next request when keep-alives are enabled. If httpServerIdleTimeout
// is zero, the value of ReadTimeout is used. If both are
// zero, ReadHeaderTimeout is used.
const httpServerIdleTimeout = time.Second * 4

// MaxHeaderBytes controls the maximum number of bytes the
// server will read parsing the request header's keys and
// values, including the request line. It does not limit the
// size of the request body.
const httpServerMaxHeaderBytes = 4096

// connectionActivityMonitorInterval is the interval at which we check
// if any of the connected peers have been idle for a long while and
// need to be disconnected.
const connectionActivityMonitorInterval = 3 * time.Minute

// maxPeerInactivityDuration is the maximum allowed duration for a
// peer to remain completly idle (i.e. no inbound or outbound communication), before
// we discard the connection.
const maxPeerInactivityDuration = 5 * time.Minute

// maxMessageQueueDuration is the maximum amount of time a message is allowed to be waiting
// in the various queues before being sent. Once that deadline has reached, sending the message
// is pointless, as it's too stale to be of any value
const maxMessageQueueDuration = 25 * time.Second

// slowWritingPeerMonitorInterval is the interval at which we peek on the connected peers to
// verify that their current outgoing message is not being blocked for too long.
const slowWritingPeerMonitorInterval = 5 * time.Second

// unprintableCharacterGlyph is used to replace any non-ascii character when logging incoming network string directly
// to the log file. Note that the log file itself would also json-encode these before placing them in the log file.
const unprintableCharacterGlyph = "▯"

var networkIncomingConnections = metrics.MakeGauge(metrics.NetworkIncomingConnections)
var networkOutgoingConnections = metrics.MakeGauge(metrics.NetworkOutgoingConnections)

var networkIncomingBufferMicros = metrics.MakeCounter(metrics.MetricName{Name: "algod_network_rx_buffer_micros_total", Description: "microseconds spent by incoming messages on the receive buffer"})
var networkHandleMicros = metrics.MakeCounter(metrics.MetricName{Name: "algod_network_rx_handle_micros_total", Description: "microseconds spent by protocol handlers in the receive thread"})

var networkBroadcasts = metrics.MakeCounter(metrics.MetricName{Name: "algod_network_broadcasts_total", Description: "number of broadcast operations"})
var networkBroadcastQueueMicros = metrics.MakeCounter(metrics.MetricName{Name: "algod_network_broadcast_queue_micros_total", Description: "microseconds broadcast requests sit on queue"})
var networkBroadcastSendMicros = metrics.MakeCounter(metrics.MetricName{Name: "algod_network_broadcast_send_micros_total", Description: "microseconds spent broadcasting"})
var networkBroadcastsDropped = metrics.MakeCounter(metrics.MetricName{Name: "algod_broadcasts_dropped_total", Description: "number of broadcast messages not sent to any peer"})
var networkPeerBroadcastDropped = metrics.MakeCounter(metrics.MetricName{Name: "algod_peer_broadcast_dropped_total", Description: "number of broadcast messages not sent to some peer"})

var networkSlowPeerDrops = metrics.MakeCounter(metrics.MetricName{Name: "algod_network_slow_drops_total", Description: "number of peers dropped for being slow to send to"})
var networkIdlePeerDrops = metrics.MakeCounter(metrics.MetricName{Name: "algod_network_idle_drops_total", Description: "number of peers dropped due to idle connection"})
var networkBroadcastQueueFull = metrics.MakeCounter(metrics.MetricName{Name: "algod_network_broadcast_queue_full_total", Description: "number of messages that were drops due to full broadcast queue"})

var minPing = metrics.MakeGauge(metrics.MetricName{Name: "algod_network_peer_min_ping_seconds", Description: "Network round trip time to fastest peer in seconds."})
var meanPing = metrics.MakeGauge(metrics.MetricName{Name: "algod_network_peer_mean_ping_seconds", Description: "Network round trip time to average peer in seconds."})
var medianPing = metrics.MakeGauge(metrics.MetricName{Name: "algod_network_peer_median_ping_seconds", Description: "Network round trip time to median peer in seconds."})
var maxPing = metrics.MakeGauge(metrics.MetricName{Name: "algod_network_peer_max_ping_seconds", Description: "Network round trip time to slowest peer in seconds."})

var peers = metrics.MakeGauge(metrics.MetricName{Name: "algod_network_peers", Description: "Number of active peers."})
var incomingPeers = metrics.MakeGauge(metrics.MetricName{Name: "algod_network_incoming_peers", Description: "Number of active incoming peers."})
var outgoingPeers = metrics.MakeGauge(metrics.MetricName{Name: "algod_network_outgoing_peers", Description: "Number of active outgoing peers."})

var networkPrioBatchesPPWithCompression = metrics.MakeCounter(metrics.MetricName{Name: "algod_network_prio_batches_wpp_comp_sent_total", Description: "number of prio compressed batches with PP"})
var networkPrioBatchesPPWithoutCompression = metrics.MakeCounter(metrics.MetricName{Name: "algod_network_pp_prio_batches_wpp_non_comp_sent_total", Description: "number of prio non-compressed batches with PP"})
var networkPrioPPCompressedSize = metrics.MakeCounter(metrics.MetricName{Name: "algod_network_prio_pp_compressed_size_total", Description: "cumulative size of all compressed PP"})
var networkPrioPPNonCompressedSize = metrics.MakeCounter(metrics.MetricName{Name: "algod_network_prio_pp_non_compressed_size_total", Description: "cumulative size of all non-compressed PP"})

// peerDisconnectionAckDuration defines the time we would wait for the peer disconnection to complete.
const peerDisconnectionAckDuration = 5 * time.Second

// peerShutdownDisconnectionAckDuration defines the time we would wait for the peer disconnection to complete during shutdown.
const peerShutdownDisconnectionAckDuration = 50 * time.Millisecond

// Peer opaque interface for referring to a neighbor in the network
type Peer interface{}

// PeerOption allows users to specify a subset of peers to query
type PeerOption int

const (
	// PeersConnectedOut specifies all peers with outgoing connections
	PeersConnectedOut PeerOption = iota
	// PeersConnectedIn specifies all peers with inbound connections
	PeersConnectedIn PeerOption = iota
	// PeersPhonebookRelays specifies all relays in the phonebook
	PeersPhonebookRelays PeerOption = iota
	// PeersPhonebookArchivers specifies all archivers in the phonebook
	PeersPhonebookArchivers PeerOption = iota
)

// GossipNode represents a node in the gossip network
type GossipNode interface {
	Address() (string, bool)
	Broadcast(ctx context.Context, tag protocol.Tag, data []byte, wait bool, except Peer) error
	BroadcastArray(ctx context.Context, tag []protocol.Tag, data [][]byte, wait bool, except Peer) error
	Relay(ctx context.Context, tag protocol.Tag, data []byte, wait bool, except Peer) error
	RelayArray(ctx context.Context, tag []protocol.Tag, data [][]byte, wait bool, except Peer) error
	Disconnect(badnode Peer)
	DisconnectPeers()
	Ready() chan struct{}

	// RegisterHTTPHandler path accepts gorilla/mux path annotations
	RegisterHTTPHandler(path string, handler http.Handler)

	// RequestConnectOutgoing asks the system to actually connect to peers.
	// `replace` optionally drops existing connections before making new ones.
	// `quit` chan allows cancellation. TODO: use `context`
	RequestConnectOutgoing(replace bool, quit <-chan struct{})

	// Get a list of Peers we could potentially send a direct message to.
	GetPeers(options ...PeerOption) []Peer

	// Start threads, listen on sockets.
	Start()

	// Close sockets. Stop threads.
	Stop()

	// RegisterHandlers adds to the set of given message handlers.
	RegisterHandlers(dispatch []TaggedMessageHandler)

	// ClearHandlers deregisters all the existing message handlers.
	ClearHandlers()

	// GetRoundTripper returns a Transport that would limit the number of outgoing connections.
	GetRoundTripper() http.RoundTripper

	// OnNetworkAdvance notifies the network library that the agreement protocol was able to make a notable progress.
	// this is the only indication that we have that we haven't formed a clique, where all incoming messages
	// arrive very quickly, but might be missing some votes. The usage of this call is expected to have similar
	// characteristics as with a watchdog timer.
	OnNetworkAdvance()

	// GetHTTPRequestConnection returns the underlying connection for the given request. Note that the request must be the same
	// request that was provided to the http handler ( or provide a fallback Context() to that )
	GetHTTPRequestConnection(request *http.Request) (conn net.Conn)

	// RegisterMessageInterest notifies the network library that this node
	// wants to receive messages with the specified tag.  This will cause
	// this node to send corresponding MsgOfInterest notifications to any
	// newly connecting peers.  This should be called before the network
	// is started.
	RegisterMessageInterest(protocol.Tag)

	// SubstituteGenesisID substitutes the "{genesisID}" with their network-specific genesisID.
	SubstituteGenesisID(rawURL string) string

	// GetPeerData returns a value stored by SetPeerData
	GetPeerData(peer Peer, key string) interface{}

	// SetPeerData attaches a piece of data to a peer.
	// Other services inside go-algorand may attach data to a peer that gets garbage collected when the peer is closed.
	SetPeerData(peer Peer, key string, value interface{})
}

// IncomingMessage represents a message arriving from some peer in our p2p network
type IncomingMessage struct {
	Sender Peer
	Tag    Tag
	Data   []byte
	Err    error
	Net    GossipNode

	// Received is time.Time.UnixNano()
	Received int64

	// processing is a channel that is used by messageHandlerThread
	// to indicate that it has started processing this message.  It
	// is used to ensure fairness across peers in terms of processing
	// messages.
	processing chan struct{}
}

// Tag is a short string (2 bytes) marking a type of message
type Tag = protocol.Tag

func highPriorityTag(tags []protocol.Tag) bool {
	for _, tag := range tags {
		if tag == protocol.AgreementVoteTag || tag == protocol.ProposalPayloadTag {
			return true
		}
	}
	return false
}

// OutgoingMessage represents a message we want to send.
type OutgoingMessage struct {
	Action  ForwardingPolicy
	Tag     Tag
	Payload []byte
	Topics  Topics
}

// ForwardingPolicy is an enum indicating to whom we should send a message
type ForwardingPolicy int

const (
	// Ignore - discard (don't forward)
	Ignore ForwardingPolicy = iota

	// Disconnect - disconnect from the peer that sent this message
	Disconnect

	// Broadcast - forward to everyone (except the sender)
	Broadcast

	// Respond - reply to the sender
	Respond
)

// MessageHandler takes a IncomingMessage (e.g., vote, transaction), processes it, and returns what (if anything)
// to send to the network in response.
// The ForwardingPolicy field of the returned OutgoingMessage indicates whether to reply directly to the sender
// (unicast), propagate to everyone except the sender (broadcast), or do nothing (ignore).
type MessageHandler interface {
	Handle(message IncomingMessage) OutgoingMessage
}

// HandlerFunc represents an implemenation of the MessageHandler interface
type HandlerFunc func(message IncomingMessage) OutgoingMessage

// Handle implements MessageHandler.Handle, calling the handler with the IncomingKessage and returning the OutgoingMessage
func (f HandlerFunc) Handle(message IncomingMessage) OutgoingMessage {
	return f(message)
}

// TaggedMessageHandler receives one type of broadcast messages
type TaggedMessageHandler struct {
	Tag
	MessageHandler
}

// Propagate is a convenience function to save typing in the common case of a message handler telling us to propagate an incoming message
// "return network.Propagate(msg)" instead of "return network.OutgoingMsg{network.Broadcast, msg.Tag, msg.Data}"
func Propagate(msg IncomingMessage) OutgoingMessage {
	return OutgoingMessage{Broadcast, msg.Tag, msg.Data, nil}
}

// GossipNetworkPath is the URL path to connect to the websocket gossip node at.
// Contains {genesisID} param to be handled by gorilla/mux
const GossipNetworkPath = "/v1/{genesisID}/gossip"

// NodeInfo helps the network get information about the node it is running on
type NodeInfo interface {
	// IsParticipating returns true if this node has stake and may vote on blocks or propose blocks.
	IsParticipating() bool
}

type nopeNodeInfo struct {
}

func (nnni *nopeNodeInfo) IsParticipating() bool {
	return false
}

// WebsocketNetwork implements GossipNode
type WebsocketNetwork struct {
	listener net.Listener
	server   http.Server
	router   *mux.Router
	scheme   string // are we serving http or https ?

	upgrader websocket.Upgrader

	config config.Local

	log logging.Logger

	readBuffer chan IncomingMessage

	wg sync.WaitGroup

	handlers Multiplexer

	ctx       context.Context
	ctxCancel context.CancelFunc

	peersLock          deadlock.RWMutex
	peers              []*wsPeer
	peersByID          map[crypto.PublicKey]*wsPeer // peersByID maps a Public Identification Key to a given peer
	peersByIDLock      deadlock.RWMutex
	peersChangeCounter int32 // peersChangeCounter is an atomic variable that increases on each change to the peers. It helps avoiding taking the peersLock when checking if the peers list was modified.

	broadcastQueueHighPrio chan broadcastRequest
	broadcastQueueBulk     chan broadcastRequest

	phonebook Phonebook

	GenesisID string
	NetworkID protocol.NetworkID
	RandomID  string

	ready     int32
	readyChan chan struct{}

	meshUpdateRequests chan meshRequest

	// Keep a record of pending outgoing connections so
	// we don't start duplicates connection attempts.
	// Needs to be locked because it's accessed from the
	// meshThread and also threads started to run tryConnect()
	tryConnectAddrs map[string]int64
	tryConnectLock  deadlock.Mutex

	incomingMsgFilter *messageFilter // message filter to remove duplicate incoming messages from different peers

	eventualReadyDelay time.Duration

	relayMessages bool // True if we should relay messages from other nodes (nominally true for relays, false otherwise)

	prioScheme       NetPrioScheme
	prioTracker      *prioTracker
	prioResponseChan chan *wsPeer

	// identityKeys is the keypair used for identity challenges
	identityKeys *crypto.SignatureSecrets

	// outgoingMessagesBufferSize is the size used for outgoing messages.
	outgoingMessagesBufferSize int

	// slowWritingPeerMonitorInterval defines the interval between two consecutive tests for slow peer writing
	slowWritingPeerMonitorInterval time.Duration

	requestsTracker *RequestTracker
	requestsLogger  *RequestLogger

	// lastPeerConnectionsSent is the last time the peer connections were sent ( or attempted to be sent ) to the telemetry server.
	lastPeerConnectionsSent time.Time

	// connPerfMonitor is used on outgoing connections to measure their relative message timing
	connPerfMonitor *connectionPerformanceMonitor

	// lastNetworkAdvanceMu synchronized the access to lastNetworkAdvance
	lastNetworkAdvanceMu deadlock.Mutex

	// lastNetworkAdvance contains the last timestamp where the agreement protocol was able to make a notable progress.
	// it used as a watchdog to help us detect connectivity issues ( such as cliques )
	lastNetworkAdvance time.Time

	// number of throttled outgoing connections "slots" needed to be populated.
	throttledOutgoingConnections int32

	// transport and dialer are customized to limit the number of
	// connection in compliance with connectionsRateLimitingCount.
	transport rateLimitingTransport
	dialer    Dialer

	// messagesOfInterest specifies the message types that this node
	// wants to receive.  nil means default.  non-nil causes this
	// map to be sent to new peers as a MsgOfInterest message type.
	messagesOfInterest map[protocol.Tag]bool

	// messagesOfInterestEnc is the encoding of messagesOfInterest,
	// to be sent to new peers.  This is filled in at network start,
	// at which point messagesOfInterestEncoded is set to prevent
	// further changes.
	messagesOfInterestEnc        []byte
	messagesOfInterestEncoded    bool
	messagesOfInterestGeneration uint32

	// messagesOfInterestMu protects messagesOfInterest and ensures
	// that messagesOfInterestEnc does not change once it is set during
	// network start.
	messagesOfInterestMu      deadlock.Mutex
	messagesOfInterestRefresh chan struct{}

	// peersConnectivityCheckTicker is the timer for testing that all the connected peers
	// are still transmitting or receiving information. The channel produced by this ticker
	// is consumed by any of the messageHandlerThread(s). The ticker itself is created during
	// Start(), and being shut down when Stop() is called.
	peersConnectivityCheckTicker *time.Ticker

	nodeInfo NodeInfo

	// atomic {0:unknown, 1:yes, 2:no}
	wantTXGossip uint32

	// supportedProtocolVersions defines versions supported by this network.
	// Should be used instead of a global network.SupportedProtocolVersions for network/peers configuration
	supportedProtocolVersions []string

	// protocolVersion is an actual version announced as ProtocolVersionHeader
	protocolVersion string
}

const (
	wantTXGossipUnk = 0
	wantTXGossipYes = 1
	wantTXGossipNo  = 2
)

type broadcastRequest struct {
	tags        []Tag
	data        [][]byte
	except      *wsPeer
	done        chan struct{}
	enqueueTime time.Time
	ctx         context.Context
}

// Address returns a string and whether that is a 'final' address or guessed.
// Part of GossipNode interface
func (wn *WebsocketNetwork) Address() (string, bool) {
	parsedURL := url.URL{Scheme: wn.scheme}
	var connected bool
	if wn.listener == nil {
		if wn.config.NetAddress == "" {
			parsedURL.Scheme = ""
		}
		parsedURL.Host = wn.config.NetAddress
		connected = false
	} else {
		parsedURL.Host = wn.listener.Addr().String()
		connected = true
	}
	return parsedURL.String(), connected
}

// PublicAddress what we tell other nodes to connect to.
// Might be different than our locally perceived network address due to NAT/etc.
// Returns config "PublicAddress" if available, otherwise local addr.
func (wn *WebsocketNetwork) PublicAddress() string {
	if len(wn.config.PublicAddress) > 0 {
		return wn.config.PublicAddress
	}
	localAddr, _ := wn.Address()
	return localAddr
}

// Broadcast sends a message.
// If except is not nil then we will not send it to that neighboring Peer.
// if wait is true then the call blocks until the packet has actually been sent to all neighbors.
func (wn *WebsocketNetwork) Broadcast(ctx context.Context, tag protocol.Tag, data []byte, wait bool, except Peer) error {
	dataArray := make([][]byte, 1, 1)
	dataArray[0] = data
	tagArray := make([]protocol.Tag, 1, 1)
	tagArray[0] = tag
	return wn.BroadcastArray(ctx, tagArray, dataArray, wait, except)
}

// BroadcastArray sends an array of messages.
// If except is not nil then we will not send it to that neighboring Peer.
// if wait is true then the call blocks until the packet has actually been sent to all neighbors.
// TODO: add `priority` argument so that we don't have to guess it based on tag
func (wn *WebsocketNetwork) BroadcastArray(ctx context.Context, tags []protocol.Tag, data [][]byte, wait bool, except Peer) error {
	if wn.config.DisableNetworking {
		return nil
	}

	if len(tags) != len(data) {
		return errBcastInvalidArray
	}

	request := broadcastRequest{tags: tags, data: data, enqueueTime: time.Now(), ctx: ctx}
	if except != nil {
		request.except = except.(*wsPeer)
	}

	broadcastQueue := wn.broadcastQueueBulk
	if highPriorityTag(tags) {
		broadcastQueue = wn.broadcastQueueHighPrio
	}
	if wait {
		request.done = make(chan struct{})
		select {
		case broadcastQueue <- request:
			// ok, enqueued
			//wn.log.Debugf("broadcast enqueued")
		case <-wn.ctx.Done():
			return errNetworkClosing
		case <-ctx.Done():
			return errBcastCallerCancel
		}
		select {
		case <-request.done:
			//wn.log.Debugf("broadcast done")
			return nil
		case <-wn.ctx.Done():
			return errNetworkClosing
		case <-ctx.Done():
			return errBcastCallerCancel
		}
	}
	// no wait
	select {
	case broadcastQueue <- request:
		//wn.log.Debugf("broadcast enqueued nowait")
		return nil
	default:
		wn.log.Debugf("broadcast queue full")
		// broadcastQueue full, and we're not going to wait for it.
		networkBroadcastQueueFull.Inc(nil)
		return errBcastQFull
	}
}

// Relay message
func (wn *WebsocketNetwork) Relay(ctx context.Context, tag protocol.Tag, data []byte, wait bool, except Peer) error {
	if wn.relayMessages {
		return wn.Broadcast(ctx, tag, data, wait, except)
	}
	return nil
}

// RelayArray relays array of messages
func (wn *WebsocketNetwork) RelayArray(ctx context.Context, tags []protocol.Tag, data [][]byte, wait bool, except Peer) error {
	if wn.relayMessages {
		return wn.BroadcastArray(ctx, tags, data, wait, except)
	}
	return nil
}

func (wn *WebsocketNetwork) disconnectThread(badnode Peer, reason disconnectReason) {
	defer wn.wg.Done()
	wn.disconnect(badnode, reason)
}

// Disconnect from a peer, probably due to protocol errors.
func (wn *WebsocketNetwork) Disconnect(node Peer) {
	wn.disconnect(node, disconnectBadData)
}

// Disconnect from a peer, probably due to protocol errors.
func (wn *WebsocketNetwork) disconnect(badnode Peer, reason disconnectReason) {
	if badnode == nil {
		return
	}
	peer := badnode.(*wsPeer)
	peer.CloseAndWait(time.Now().Add(peerDisconnectionAckDuration))
	wn.removePeer(peer, reason)
	wn.peersByIDLock.Lock()
	defer wn.peersByIDLock.Unlock()
	delete(wn.peersByID, peer.identity)
}

func closeWaiter(wg *sync.WaitGroup, peer *wsPeer, deadline time.Time) {
	defer wg.Done()
	peer.CloseAndWait(deadline)
}

// DisconnectPeers shuts down all connections
func (wn *WebsocketNetwork) DisconnectPeers() {
	wn.peersLock.Lock()
	defer wn.peersLock.Unlock()
	wn.peersByIDLock.Lock()
	defer wn.peersByIDLock.Unlock()
	closeGroup := sync.WaitGroup{}
	closeGroup.Add(len(wn.peers))
	deadline := time.Now().Add(peerDisconnectionAckDuration)
	for _, peer := range wn.peers {
		go closeWaiter(&closeGroup, peer, deadline)
	}
	wn.peers = wn.peers[:0]
	closeGroup.Wait()
}

// Ready returns a chan that will be closed when we have a minimum number of peer connections active
func (wn *WebsocketNetwork) Ready() chan struct{} {
	return wn.readyChan
}

// RegisterHTTPHandler path accepts gorilla/mux path annotations
func (wn *WebsocketNetwork) RegisterHTTPHandler(path string, handler http.Handler) {
	wn.router.Handle(path, handler)
}

// RequestConnectOutgoing tries to actually do the connect to new peers.
// `replace` drop all connections first and find new peers.
func (wn *WebsocketNetwork) RequestConnectOutgoing(replace bool, quit <-chan struct{}) {
	request := meshRequest{disconnect: false}
	if quit != nil {
		request.done = make(chan struct{})
	}
	select {
	case wn.meshUpdateRequests <- request:
	case <-quit:
		return
	}
	if request.done != nil {
		select {
		case <-request.done:
		case <-quit:
		}
	}
}

// GetPeers returns a snapshot of our Peer list, according to the specified options.
// Peers may be duplicated and refer to the same underlying node.
func (wn *WebsocketNetwork) GetPeers(options ...PeerOption) []Peer {
	outPeers := make([]Peer, 0)
	for _, option := range options {
		switch option {
		case PeersConnectedOut:
			wn.peersLock.RLock()
			for _, peer := range wn.peers {
				if peer.outgoing {
					outPeers = append(outPeers, Peer(peer))
				}
			}
			wn.peersLock.RUnlock()
		case PeersPhonebookRelays:
			// return copy of phonebook, which probably also contains peers we're connected to, but if it doesn't maybe we shouldn't be making new connections to those peers (because they disappeared from the directory)
			var addrs []string
			addrs = wn.phonebook.GetAddresses(1000, PhoneBookEntryRelayRole)
			for _, addr := range addrs {
				peerCore := makePeerCore(wn, addr, wn.GetRoundTripper(), "" /*origin address*/)
				outPeers = append(outPeers, &peerCore)
			}
		case PeersPhonebookArchivers:
			// return copy of phonebook, which probably also contains peers we're connected to, but if it doesn't maybe we shouldn't be making new connections to those peers (because they disappeared from the directory)
			var addrs []string
			addrs = wn.phonebook.GetAddresses(1000, PhoneBookEntryArchiverRole)
			for _, addr := range addrs {
				peerCore := makePeerCore(wn, addr, wn.GetRoundTripper(), "" /*origin address*/)
				outPeers = append(outPeers, &peerCore)
			}
		case PeersConnectedIn:
			wn.peersLock.RLock()
			for _, peer := range wn.peers {
				if !peer.outgoing {
					outPeers = append(outPeers, Peer(peer))
				}
			}
			wn.peersLock.RUnlock()
		}
	}
	return outPeers
}

// find the max value across the given uint64 numbers.
func max(numbers ...uint64) (maxNum uint64) {
	maxNum = 0 // this is the lowest uint64 value.
	for _, num := range numbers {
		if num > maxNum {
			maxNum = num
		}
	}
	return
}

func (wn *WebsocketNetwork) setup() {
	var preferredResolver dnssec.ResolverIf
	if wn.config.DNSSecurityRelayAddrEnforced() {
		preferredResolver = dnssec.MakeDefaultDnssecResolver(wn.config.FallbackDNSResolverAddress, wn.log)
	}
	if wn.nodeInfo == nil {
		wn.nodeInfo = &nopeNodeInfo{}
	}
	maxIdleConnsPerHost := int(wn.config.ConnectionsRateLimitingCount)
	wn.dialer = makeRateLimitingDialer(wn.phonebook, preferredResolver)
	wn.transport = makeRateLimitingTransport(wn.phonebook, 10*time.Second, &wn.dialer, maxIdleConnsPerHost)

	wn.upgrader.ReadBufferSize = 4096
	wn.upgrader.WriteBufferSize = 4096
	wn.upgrader.EnableCompression = false
	wn.lastPeerConnectionsSent = time.Now()
	wn.router = mux.NewRouter()
	wn.router.Handle(GossipNetworkPath, wn)
	wn.requestsTracker = makeRequestsTracker(wn.router, wn.log, wn.config)
	if wn.config.EnableRequestLogger {
		wn.requestsLogger = makeRequestLogger(wn.requestsTracker, wn.log)
		wn.server.Handler = wn.requestsLogger
	} else {
		wn.server.Handler = wn.requestsTracker
	}
	wn.server.ReadHeaderTimeout = httpServerReadHeaderTimeout
	wn.server.WriteTimeout = httpServerWriteTimeout
	wn.server.IdleTimeout = httpServerIdleTimeout
	wn.server.MaxHeaderBytes = httpServerMaxHeaderBytes
	wn.ctx, wn.ctxCancel = context.WithCancel(context.Background())
	wn.relayMessages = wn.config.NetAddress != "" || wn.config.ForceRelayMessages
	if wn.relayMessages || wn.config.ForceFetchTransactions {
		wn.wantTXGossip = wantTXGossipYes
	}
	// roughly estimate the number of messages that could be seen at any given moment.
	// For the late/redo/down committee, which happen in parallel, we need to allocate
	// extra space there.
	wn.outgoingMessagesBufferSize = int(
		max(config.Consensus[protocol.ConsensusCurrentVersion].NumProposers,
			config.Consensus[protocol.ConsensusCurrentVersion].SoftCommitteeSize,
			config.Consensus[protocol.ConsensusCurrentVersion].CertCommitteeSize,
			config.Consensus[protocol.ConsensusCurrentVersion].NextCommitteeSize) +
			max(config.Consensus[protocol.ConsensusCurrentVersion].LateCommitteeSize,
				config.Consensus[protocol.ConsensusCurrentVersion].RedoCommitteeSize,
				config.Consensus[protocol.ConsensusCurrentVersion].DownCommitteeSize),
	)

	wn.broadcastQueueHighPrio = make(chan broadcastRequest, wn.outgoingMessagesBufferSize)
	wn.broadcastQueueBulk = make(chan broadcastRequest, 100)
	wn.meshUpdateRequests = make(chan meshRequest, 5)
	wn.readyChan = make(chan struct{})
	wn.tryConnectAddrs = make(map[string]int64)
	wn.eventualReadyDelay = time.Minute
	wn.prioTracker = newPrioTracker(wn)
	if wn.slowWritingPeerMonitorInterval == 0 {
		wn.slowWritingPeerMonitorInterval = slowWritingPeerMonitorInterval
	}

	var seed crypto.Seed
	crypto.RandBytes(seed[:])
	wn.identityKeys = crypto.GenerateSignatureSecrets(seed)
	wn.peersByID = map[crypto.PublicKey]*wsPeer{}

	readBufferLen := wn.config.IncomingConnectionsLimit + wn.config.GossipFanout
	if readBufferLen < 100 {
		readBufferLen = 100
	}
	if readBufferLen > 10000 {
		readBufferLen = 10000
	}
	wn.readBuffer = make(chan IncomingMessage, readBufferLen)

	var rbytes [10]byte
	crypto.RandBytes(rbytes[:])
	wn.RandomID = base64.StdEncoding.EncodeToString(rbytes[:])

	if wn.config.EnableIncomingMessageFilter {
		wn.incomingMsgFilter = makeMessageFilter(wn.config.IncomingMessageFilterBucketCount, wn.config.IncomingMessageFilterBucketSize)
	}
	wn.connPerfMonitor = makeConnectionPerformanceMonitor([]Tag{protocol.AgreementVoteTag, protocol.TxnTag})
	wn.lastNetworkAdvance = time.Now().UTC()
	wn.handlers.log = wn.log

<<<<<<< HEAD
	// identityHandlers are internal to the WS Network itself, and can be set without condition
	wn.RegisterHandlers(identityHandlers)

=======
	// set our supported versions
>>>>>>> e2c2bc42
	if wn.config.NetworkProtocolVersion != "" {
		wn.supportedProtocolVersions = []string{wn.config.NetworkProtocolVersion}
	} else {
		wn.supportedProtocolVersions = SupportedProtocolVersions
	}

	// set our actual version
	wn.protocolVersion = ProtocolVersion

	wn.messagesOfInterestRefresh = make(chan struct{}, 2)
	wn.messagesOfInterestGeneration = 1 // something nonzero so that any new wsPeer needs updating
	if wn.relayMessages {
		wn.RegisterMessageInterest(protocol.StateProofSigTag)
	}
}

// Start makes network connections and threads
func (wn *WebsocketNetwork) Start() {
	wn.messagesOfInterestMu.Lock()
	defer wn.messagesOfInterestMu.Unlock()
	wn.messagesOfInterestEncoded = true
	if wn.messagesOfInterest != nil {
		wn.messagesOfInterestEnc = MarshallMessageOfInterestMap(wn.messagesOfInterest)
	}

	if wn.config.NetAddress != "" {
		listener, err := net.Listen("tcp", wn.config.NetAddress)
		if err != nil {
			wn.log.Errorf("network could not listen %v: %s", wn.config.NetAddress, err)
			return
		}
		// wrap the original listener with a limited connection listener
		listener = limitlistener.RejectingLimitListener(
			listener, uint64(wn.config.IncomingConnectionsLimit), wn.log)
		// wrap the limited connection listener with a requests tracker listener
		wn.listener = wn.requestsTracker.Listener(listener)
		wn.log.Debugf("listening on %s", wn.listener.Addr().String())
		wn.throttledOutgoingConnections = int32(wn.config.GossipFanout / 2)
	} else {
		// on non-relay, all the outgoing connections are throttled.
		wn.throttledOutgoingConnections = int32(wn.config.GossipFanout)
	}
	if wn.config.DisableOutgoingConnectionThrottling {
		wn.throttledOutgoingConnections = 0
	}
	if wn.config.TLSCertFile != "" && wn.config.TLSKeyFile != "" {
		wn.scheme = "https"
	} else {
		wn.scheme = "http"
	}
	wn.meshUpdateRequests <- meshRequest{false, nil}
	if wn.prioScheme != nil {
		wn.RegisterHandlers(prioHandlers)
	}
	if wn.listener != nil {
		wn.wg.Add(1)
		go wn.httpdThread()
	}
	wn.wg.Add(1)
	go wn.meshThread()

	// we shouldn't have any ticker here.. but in case we do - just stop it.
	if wn.peersConnectivityCheckTicker != nil {
		wn.peersConnectivityCheckTicker.Stop()
	}
	wn.peersConnectivityCheckTicker = time.NewTicker(connectionActivityMonitorInterval)
	for i := 0; i < incomingThreads; i++ {
		wn.wg.Add(1)
		// We pass the peersConnectivityCheckTicker.C here so that we don't need to syncronize the access to the ticker's data structure.
		go wn.messageHandlerThread(wn.peersConnectivityCheckTicker.C)
	}
	wn.wg.Add(1)
	go wn.broadcastThread()
	if wn.prioScheme != nil {
		wn.wg.Add(1)
		go wn.prioWeightRefresh()
	}

	go wn.postMessagesOfInterestThread()

	wn.log.Infof("serving genesisID=%s on %#v with RandomID=%s", wn.GenesisID, wn.PublicAddress(), wn.RandomID)
}

func (wn *WebsocketNetwork) httpdThread() {
	defer wn.wg.Done()
	var err error
	if wn.config.TLSCertFile != "" && wn.config.TLSKeyFile != "" {
		err = wn.server.ServeTLS(wn.listener, wn.config.TLSCertFile, wn.config.TLSKeyFile)
	} else {
		err = wn.server.Serve(wn.listener)
	}
	if err == http.ErrServerClosed {
	} else if err != nil {
		wn.log.Info("ws net http server exited ", err)
	}
}

// innerStop context for shutting down peers
func (wn *WebsocketNetwork) innerStop() {
	wn.peersLock.Lock()
	defer wn.peersLock.Unlock()
	wn.wg.Add(len(wn.peers))
	// this method is called only during node shutdown. In this case, we want to send the
	// shutdown message, but we don't want to wait for a long time - since we might not be lucky
	// to get a response.
	deadline := time.Now().Add(peerShutdownDisconnectionAckDuration)
	for _, peer := range wn.peers {
		go closeWaiter(&wn.wg, peer, deadline)
	}
	wn.peers = wn.peers[:0]
}

// Stop closes network connections and stops threads.
// Stop blocks until all activity on this node is done.
func (wn *WebsocketNetwork) Stop() {
	wn.handlers.ClearHandlers([]Tag{})

	// if we have a working ticker, just stop it and clear it out. The access to this variable is safe since the Start()/Stop() are synced by the
	// caller, and the WebsocketNetwork doesn't access wn.peersConnectivityCheckTicker directly.
	if wn.peersConnectivityCheckTicker != nil {
		wn.peersConnectivityCheckTicker.Stop()
		wn.peersConnectivityCheckTicker = nil
	}
	wn.innerStop()
	var listenAddr string
	if wn.listener != nil {
		listenAddr = wn.listener.Addr().String()
	}
	wn.ctxCancel()
	ctx, timeoutCancel := context.WithTimeout(context.Background(), 5*time.Second)
	defer timeoutCancel()
	err := wn.server.Shutdown(ctx)
	if err != nil {
		wn.log.Warnf("problem shutting down %s: %v", listenAddr, err)
	}
	wn.wg.Wait()
	if wn.listener != nil {
		wn.log.Debugf("closed %s", listenAddr)
	}

	// Wait for the requestsTracker to finish up to avoid potential race condition
	<-wn.requestsTracker.getWaitUntilNoConnectionsChannel(5 * time.Millisecond)
	wn.messagesOfInterestMu.Lock()
	defer wn.messagesOfInterestMu.Unlock()

	wn.messagesOfInterestEncoded = false
	wn.messagesOfInterestEnc = nil
	wn.messagesOfInterest = nil
}

// RegisterHandlers registers the set of given message handlers.
func (wn *WebsocketNetwork) RegisterHandlers(dispatch []TaggedMessageHandler) {
	wn.handlers.RegisterHandlers(dispatch)
}

// ClearHandlers deregisters all the existing message handlers.
func (wn *WebsocketNetwork) ClearHandlers() {
	// exclude the internal handlers. These would get cleared out when Stop is called.
	wn.handlers.ClearHandlers([]Tag{protocol.PingTag, protocol.PingReplyTag, protocol.NetPrioResponseTag})
}

func (wn *WebsocketNetwork) setHeaders(header http.Header) {
	localTelemetryGUID := wn.log.GetTelemetryGUID()
	localInstanceName := wn.log.GetInstanceName()
	header.Set(TelemetryIDHeader, localTelemetryGUID)
	header.Set(InstanceNameHeader, localInstanceName)
	header.Set(AddressHeader, wn.PublicAddress())
	header.Set(NodeRandomHeader, wn.RandomID)
}

// checkServerResponseVariables check that the version and random-id in the request headers matches the server ones.
// it returns true if it's a match, and false otherwise.
func (wn *WebsocketNetwork) checkServerResponseVariables(otherHeader http.Header, addr string) (bool, string) {
	matchingVersion, otherVersion := wn.checkProtocolVersionMatch(otherHeader)
	if matchingVersion == "" {
		wn.log.Info(filterASCII(fmt.Sprintf("new peer %s version mismatch, mine=%v theirs=%s, headers %#v", addr, wn.supportedProtocolVersions, otherVersion, otherHeader)))
		return false, ""
	}
	otherRandom := otherHeader.Get(NodeRandomHeader)
	if otherRandom == wn.RandomID || otherRandom == "" {
		// This is pretty harmless and some configurations of phonebooks or DNS records make this likely. Quietly filter it out.
		if otherRandom == "" {
			// missing header.
			wn.log.Warn(filterASCII(fmt.Sprintf("new peer %s did not include random ID header in request. mine=%s headers %#v", addr, wn.RandomID, otherHeader)))
		} else {
			wn.log.Debugf("new peer %s has same node random id, am I talking to myself? %s", addr, wn.RandomID)
		}
		return false, ""
	}
	otherGenesisID := otherHeader.Get(GenesisHeader)
	if wn.GenesisID != otherGenesisID {
		if otherGenesisID != "" {
			wn.log.Warn(filterASCII(fmt.Sprintf("new peer %#v genesis mismatch, mine=%#v theirs=%#v, headers %#v", addr, wn.GenesisID, otherGenesisID, otherHeader)))
		} else {
			wn.log.Warnf("new peer %#v did not include genesis header in response. mine=%#v headers %#v", addr, wn.GenesisID, otherHeader)
		}
		return false, ""
	}
	return true, matchingVersion
}

// getCommonHeaders retreives the common headers for both incoming and outgoing connections from the provided headers.
func getCommonHeaders(headers http.Header) (otherTelemetryGUID, otherInstanceName, otherPublicAddr string) {
	otherTelemetryGUID = logging.SanitizeTelemetryString(headers.Get(TelemetryIDHeader), 1)
	otherInstanceName = logging.SanitizeTelemetryString(headers.Get(InstanceNameHeader), 2)
	otherPublicAddr = logging.SanitizeTelemetryString(headers.Get(AddressHeader), 1)
	return
}

// checkIncomingConnectionLimits perform the connection limits counting for the incoming connections.
func (wn *WebsocketNetwork) checkIncomingConnectionLimits(response http.ResponseWriter, request *http.Request, remoteHost, otherTelemetryGUID, otherInstanceName string) int {
	if wn.numIncomingPeers() >= wn.config.IncomingConnectionsLimit {
		networkConnectionsDroppedTotal.Inc(map[string]string{"reason": "incoming_connection_limit"})
		wn.log.EventWithDetails(telemetryspec.Network, telemetryspec.ConnectPeerFailEvent,
			telemetryspec.ConnectPeerFailEventDetails{
				Address:       remoteHost,
				TelemetryGUID: otherTelemetryGUID,
				Incoming:      true,
				InstanceName:  otherInstanceName,
				Reason:        "Connection Limit",
			})
		response.WriteHeader(http.StatusServiceUnavailable)
		return http.StatusServiceUnavailable
	}

	totalConnections := wn.connectedForIP(remoteHost)
	if totalConnections >= wn.config.MaxConnectionsPerIP {
		networkConnectionsDroppedTotal.Inc(map[string]string{"reason": "incoming_connection_per_ip_limit"})
		wn.log.EventWithDetails(telemetryspec.Network, telemetryspec.ConnectPeerFailEvent,
			telemetryspec.ConnectPeerFailEventDetails{
				Address:       remoteHost,
				TelemetryGUID: otherTelemetryGUID,
				Incoming:      true,
				InstanceName:  otherInstanceName,
				Reason:        "Remote IP Connection Limit",
			})
		response.WriteHeader(http.StatusServiceUnavailable)
		return http.StatusServiceUnavailable
	}

	return http.StatusOK
}

// checkProtocolVersionMatch test ProtocolAcceptVersionHeader and ProtocolVersionHeader headers from the request/response and see if it can find a match.
func (wn *WebsocketNetwork) checkProtocolVersionMatch(otherHeaders http.Header) (matchingVersion string, otherVersion string) {
	otherAcceptedVersions := otherHeaders[textproto.CanonicalMIMEHeaderKey(ProtocolAcceptVersionHeader)]
	for _, otherAcceptedVersion := range otherAcceptedVersions {
		// do we have a matching version ?
		for _, supportedProtocolVersion := range wn.supportedProtocolVersions {
			if supportedProtocolVersion == otherAcceptedVersion {
				matchingVersion = supportedProtocolVersion
				return matchingVersion, ""
			}
		}
	}

	otherVersion = otherHeaders.Get(ProtocolVersionHeader)
	for _, supportedProtocolVersion := range wn.supportedProtocolVersions {
		if supportedProtocolVersion == otherVersion {
			return supportedProtocolVersion, otherVersion
		}
	}

	return "", filterASCII(otherVersion)
}

// checkIncomingConnectionVariables checks the variables that were provided on the request, and compares them to the
// local server supported parameters. If all good, it returns http.StatusOK; otherwise, it write the error to the ResponseWriter
// and returns the http status.
func (wn *WebsocketNetwork) checkIncomingConnectionVariables(response http.ResponseWriter, request *http.Request) int {
	// check to see that the genesisID in the request URI is valid and matches the supported one.
	pathVars := mux.Vars(request)
	otherGenesisID, hasGenesisID := pathVars["genesisID"]
	if !hasGenesisID || otherGenesisID == "" {
		networkConnectionsDroppedTotal.Inc(map[string]string{"reason": "missing genesis-id"})
		response.WriteHeader(http.StatusNotFound)
		return http.StatusNotFound
	}

	if wn.GenesisID != otherGenesisID {
		wn.log.Warn(filterASCII(fmt.Sprintf("new peer %#v genesis mismatch, mine=%#v theirs=%#v, headers %#v", request.RemoteAddr, wn.GenesisID, otherGenesisID, request.Header)))
		networkConnectionsDroppedTotal.Inc(map[string]string{"reason": "mismatching genesis-id"})
		response.WriteHeader(http.StatusPreconditionFailed)
		n, err := response.Write([]byte("mismatching genesis ID"))
		if err != nil {
			wn.log.Warnf("ws failed to write mismatching genesis ID response '%s' : n = %d err = %v", otherGenesisID, n, err)
		}
		return http.StatusPreconditionFailed
	}

	otherRandom := request.Header.Get(NodeRandomHeader)
	if otherRandom == "" {
		// This is pretty harmless and some configurations of phonebooks or DNS records make this likely. Quietly filter it out.
		var message string
		// missing header.
		wn.log.Warn(filterASCII(fmt.Sprintf("new peer %s did not include random ID header in request. mine=%s headers %#v", request.RemoteAddr, wn.RandomID, request.Header)))
		networkConnectionsDroppedTotal.Inc(map[string]string{"reason": "missing random ID header"})
		message = fmt.Sprintf("Request was missing a %s header", NodeRandomHeader)
		response.WriteHeader(http.StatusPreconditionFailed)
		n, err := response.Write([]byte(message))
		if err != nil {
			wn.log.Warnf("ws failed to write response '%s' : n = %d err = %v", message, n, err)
		}
		return http.StatusPreconditionFailed
	} else if otherRandom == wn.RandomID {
		// This is pretty harmless and some configurations of phonebooks or DNS records make this likely. Quietly filter it out.
		var message string
		wn.log.Debugf("new peer %s has same node random id, am I talking to myself? %s", request.RemoteAddr, wn.RandomID)
		networkConnectionsDroppedTotal.Inc(map[string]string{"reason": "matching random ID header"})
		message = fmt.Sprintf("Request included matching %s=%s header", NodeRandomHeader, otherRandom)
		response.WriteHeader(http.StatusLoopDetected)
		n, err := response.Write([]byte(message))
		if err != nil {
			wn.log.Warnf("ws failed to write response '%s' : n = %d err = %v", message, n, err)
		}
		return http.StatusLoopDetected
	}
	return http.StatusOK
}

// GetHTTPRequestConnection returns the underlying connection for the given request. Note that the request must be the same
// request that was provided to the http handler ( or provide a fallback Context() to that )
// if the provided request has no associated connection, it returns nil. ( this should not happen for any http request that was registered
// by WebsocketNetwork )
func (wn *WebsocketNetwork) GetHTTPRequestConnection(request *http.Request) (conn net.Conn) {
	if wn.requestsTracker != nil {
		conn = wn.requestsTracker.GetRequestConnection(request)
	}
	return
}

// ServerHTTP handles the gossip network functions over websockets
func (wn *WebsocketNetwork) ServeHTTP(response http.ResponseWriter, request *http.Request) {
	trackedRequest := wn.requestsTracker.GetTrackedRequest(request)

	if wn.checkIncomingConnectionLimits(response, request, trackedRequest.remoteHost, trackedRequest.otherTelemetryGUID, trackedRequest.otherInstanceName) != http.StatusOK {
		// we've already logged and written all response(s).
		return
	}

	matchingVersion, otherVersion := wn.checkProtocolVersionMatch(request.Header)
	if matchingVersion == "" {
		wn.log.Info(filterASCII(fmt.Sprintf("new peer %s version mismatch, mine=%v theirs=%s, headers %#v", request.RemoteAddr, wn.supportedProtocolVersions, otherVersion, request.Header)))
		networkConnectionsDroppedTotal.Inc(map[string]string{"reason": "mismatching protocol version"})
		response.WriteHeader(http.StatusPreconditionFailed)
		message := fmt.Sprintf("Requested version %s not in %v mismatches server version", filterASCII(otherVersion), wn.supportedProtocolVersions)
		n, err := response.Write([]byte(message))
		if err != nil {
			wn.log.Warnf("ws failed to write response '%s' : n = %d err = %v", message, n, err)
		}
		return
	}

	if wn.checkIncomingConnectionVariables(response, request) != http.StatusOK {
		// we've already logged and written all response(s).
		return
	}

	// if UseXForwardedForAddressField is not empty, attempt to override the otherPublicAddr with the X Forwarded For origin
	trackedRequest.otherPublicAddr = trackedRequest.remoteAddr

	responseHeader := make(http.Header)
	wn.setHeaders(responseHeader)
	responseHeader.Set(ProtocolVersionHeader, matchingVersion)
	responseHeader.Set(GenesisHeader, wn.GenesisID)
	responseHeader.Set(PeerFeaturesHeader, PeerFeatureProposalCompression)
	var challenge string
	if wn.prioScheme != nil {
		challenge = wn.prioScheme.NewPrioChallenge()
		responseHeader.Set(PriorityChallengeHeader, challenge)
	}

	var peerPublicKey crypto.PublicKey
	var peerIDChallenge [32]byte
	if shouldSupportIdentityChallenge(matchingVersion) {
		idChalB64 := request.Header.Get(ProtocolConectionIdentityChallengeHeader)
		idChal := IdentityChallengeFromB64(idChalB64)
		peerPublicKey = idChal.Key
		// if we already have a verified peer using this key, do not proceed
		wn.peersByIDLock.Lock()
		defer wn.peersByIDLock.Unlock()
		if wn.peersByID[peerPublicKey] != nil &&
			wn.peersByID[peerPublicKey].identityVerified {
			wn.log.Warnf("already connected to peer with verified public key (%s)", peerPublicKey)
			response.WriteHeader(http.StatusPreconditionFailed)
			n, err := response.Write([]byte("already connected"))
			if err != nil {
				wn.log.Warnf("ws failed to write already connected response '%s' : n = %d err = %v", n, err)
			}
			return
		}
		idChalResp := NewIdentityChallengeResponse((crypto.PublicKey)(wn.identityKeys.SignatureVerifier), idChal)
		peerIDChallenge = idChalResp.ResponseChallenge
		responseHeader.Set(ProtocolConectionIdentityChallengeHeader, idChalResp.SignAndEncodeB64(wn.identityKeys))
	}

	conn, err := wn.upgrader.Upgrade(response, request, responseHeader)
	if err != nil {
		wn.log.Info("ws upgrade fail ", err)
		networkConnectionsDroppedTotal.Inc(map[string]string{"reason": "ws upgrade fail"})
		return
	}

	// we want to tell the response object that the status was changed to 101 ( switching protocols ) so that it will be logged.
	if wn.requestsLogger != nil {
		wn.requestsLogger.SetStatusCode(response, http.StatusSwitchingProtocols)
	}

	peer := &wsPeer{
		wsPeerCore:        makePeerCore(wn, trackedRequest.otherPublicAddr, wn.GetRoundTripper(), trackedRequest.remoteHost),
		conn:              conn,
		outgoing:          false,
		InstanceName:      trackedRequest.otherInstanceName,
		incomingMsgFilter: wn.incomingMsgFilter,
		prioChallenge:     challenge,
		createTime:        trackedRequest.created,
		version:           matchingVersion,
<<<<<<< HEAD
		identity:          peerPublicKey,
		identityChallenge: peerIDChallenge,
		identityVerified:  false,
=======
		features:          decodePeerFeatures(matchingVersion, request.Header.Get(PeerFeaturesHeader)),
>>>>>>> e2c2bc42
	}
	peer.TelemetryGUID = trackedRequest.otherTelemetryGUID
	peer.init(wn.config, wn.outgoingMessagesBufferSize)
	wn.addPeer(peer)
	wn.peersByID[peerPublicKey] = peer
	peer.waitForIdentityVerify()
	localAddr, _ := wn.Address()
	wn.log.With("event", "ConnectedIn").With("remote", trackedRequest.otherPublicAddr).With("local", localAddr).Infof("Accepted incoming connection from peer %s", trackedRequest.otherPublicAddr)
	wn.log.EventWithDetails(telemetryspec.Network, telemetryspec.ConnectPeerEvent,
		telemetryspec.PeerEventDetails{
			Address:       trackedRequest.remoteHost,
			TelemetryGUID: trackedRequest.otherTelemetryGUID,
			Incoming:      true,
			InstanceName:  trackedRequest.otherInstanceName,
		})

	wn.maybeSendMessagesOfInterest(peer, nil)

	peers.Set(float64(wn.NumPeers()))
	incomingPeers.Set(float64(wn.numIncomingPeers()))
}

func (wn *WebsocketNetwork) maybeSendMessagesOfInterest(peer *wsPeer, messagesOfInterestEnc []byte) {
	messagesOfInterestGeneration := atomic.LoadUint32(&wn.messagesOfInterestGeneration)
	peerMessagesOfInterestGeneration := atomic.LoadUint32(&peer.messagesOfInterestGeneration)
	if peerMessagesOfInterestGeneration != messagesOfInterestGeneration {
		if messagesOfInterestEnc == nil {
			wn.messagesOfInterestMu.Lock()
			messagesOfInterestEnc = wn.messagesOfInterestEnc
			wn.messagesOfInterestMu.Unlock()
		}
		if messagesOfInterestEnc != nil {
			peer.sendMessagesOfInterest(messagesOfInterestGeneration, messagesOfInterestEnc)
		} else {
			wn.log.Infof("msgOfInterest Enc=nil, MOIGen=%d", messagesOfInterestGeneration)
		}
	}
}

func (wn *WebsocketNetwork) messageHandlerThread(peersConnectivityCheckCh <-chan time.Time) {
	defer wn.wg.Done()

	for {
		select {
		case <-wn.ctx.Done():
			return
		case msg := <-wn.readBuffer:
			if msg.processing != nil {
				// The channel send should never block, but just in case..
				select {
				case msg.processing <- struct{}{}:
				default:
					wn.log.Warnf("could not send on msg.processing")
				}
			}
			if wn.config.EnableOutgoingNetworkMessageFiltering && len(msg.Data) >= messageFilterSize {
				wn.sendFilterMessage(msg)
			}
			//wn.log.Debugf("msg handling %#v [%d]byte", msg.Tag, len(msg.Data))
			start := time.Now()

			// now, send to global handlers
			outmsg := wn.handlers.Handle(msg)
			handled := time.Now()
			bufferNanos := start.UnixNano() - msg.Received
			networkIncomingBufferMicros.AddUint64(uint64(bufferNanos/1000), nil)
			handleTime := handled.Sub(start)
			networkHandleMicros.AddUint64(uint64(handleTime.Nanoseconds()/1000), nil)
			switch outmsg.Action {
			case Disconnect:
				wn.wg.Add(1)
				go wn.disconnectThread(msg.Sender, disconnectBadData)
			case Broadcast:
				err := wn.Broadcast(wn.ctx, msg.Tag, msg.Data, false, msg.Sender)
				if err != nil && err != errBcastQFull {
					wn.log.Warnf("WebsocketNetwork.messageHandlerThread: WebsocketNetwork.Broadcast returned unexpected error %v", err)
				}
			case Respond:
				err := msg.Sender.(*wsPeer).Respond(wn.ctx, msg, outmsg.Topics)
				if err != nil && err != wn.ctx.Err() {
					wn.log.Warnf("WebsocketNetwork.messageHandlerThread: wsPeer.Respond returned unexpected error %v", err)
				}
			default:
			}
		case <-peersConnectivityCheckCh:
			// go over the peers and ensure we have some type of communication going on.
			wn.checkPeersConnectivity()
		}
	}
}

// checkPeersConnectivity tests the last timestamp where each of these
// peers was communicated with, and disconnect the peer if it has been too long since
// last time.
func (wn *WebsocketNetwork) checkPeersConnectivity() {
	wn.peersLock.Lock()
	defer wn.peersLock.Unlock()
	currentTime := time.Now()
	for _, peer := range wn.peers {
		lastPacketTime := peer.GetLastPacketTime()
		timeSinceLastPacket := currentTime.Sub(time.Unix(0, lastPacketTime))
		if timeSinceLastPacket > maxPeerInactivityDuration {
			wn.wg.Add(1)
			go wn.disconnectThread(peer, disconnectIdleConn)
			networkIdlePeerDrops.Inc(nil)
		}
	}
}

// checkSlowWritingPeers tests each of the peer's current message timestamp.
// if that timestamp is too old, it means that the transmission of that message
// takes longer than desired. In that case, it will disconnect the peer, allowing it to reconnect
// to a faster network endpoint.
func (wn *WebsocketNetwork) checkSlowWritingPeers() {
	wn.peersLock.Lock()
	defer wn.peersLock.Unlock()
	currentTime := time.Now()
	for _, peer := range wn.peers {
		if peer.CheckSlowWritingPeer(currentTime) {
			wn.wg.Add(1)
			go wn.disconnectThread(peer, disconnectSlowConn)
			networkSlowPeerDrops.Inc(nil)
		}
	}
}

func (wn *WebsocketNetwork) sendFilterMessage(msg IncomingMessage) {
	digest := generateMessageDigest(msg.Tag, msg.Data)
	//wn.log.Debugf("send filter %s(%d) %v", msg.Tag, len(msg.Data), digest)
	err := wn.Broadcast(context.Background(), protocol.MsgDigestSkipTag, digest[:], false, msg.Sender)
	if err != nil && err != errBcastQFull {
		wn.log.Warnf("WebsocketNetwork.sendFilterMessage: WebsocketNetwork.Broadcast returned unexpected error %v", err)
	}
}

func (wn *WebsocketNetwork) broadcastThread() {
	defer wn.wg.Done()

	slowWritingPeerCheckTicker := time.NewTicker(wn.slowWritingPeerMonitorInterval)
	defer slowWritingPeerCheckTicker.Stop()
	peers, lastPeersChangeCounter := wn.peerSnapshot([]*wsPeer{})
	// updatePeers update the peers list if their peer change counter has changed.
	updatePeers := func() {
		if curPeersChangeCounter := atomic.LoadInt32(&wn.peersChangeCounter); curPeersChangeCounter != lastPeersChangeCounter {
			peers, lastPeersChangeCounter = wn.peerSnapshot(peers)
		}
	}

	// waitForPeers waits until there is at least a single peer connected or pending request expires.
	// in any of the above two cases, it returns true.
	// otherwise, false is returned ( the network context has expired )
	waitForPeers := func(request *broadcastRequest) bool {
		// waitSleepTime defines how long we'd like to sleep between consecutive tests that the peers list have been updated.
		const waitSleepTime = 5 * time.Millisecond
		// requestDeadline is the request deadline. If we surpass that deadline, the function returns true.
		var requestDeadline time.Time
		// sleepDuration is the current iteration sleep time.
		var sleepDuration time.Duration
		// initialize the requestDeadline if we have a request.
		if request != nil {
			requestDeadline = request.enqueueTime.Add(maxMessageQueueDuration)
		} else {
			sleepDuration = waitSleepTime
		}

		// wait until the we have at least a single peer connected.
		for len(peers) == 0 {
			// adjust the sleep time in case we have a request
			if request != nil {
				// we want to clamp the sleep time so that we won't sleep beyond the expiration of the request.
				now := time.Now()
				sleepDuration = requestDeadline.Sub(now)
				if sleepDuration > waitSleepTime {
					sleepDuration = waitSleepTime
				} else if sleepDuration < 0 {
					return true
				}
			}
			select {
			case <-util.NanoAfter(sleepDuration):
				if (request != nil) && time.Now().After(requestDeadline) {
					// message time have elapsed.
					return true
				}
				updatePeers()
				continue
			case <-wn.ctx.Done():
				return false
			}
		}
		return true
	}

	// load the peers list
	updatePeers()

	// wait until the we have at least a single peer connected.
	if !waitForPeers(nil) {
		return
	}

	for {
		// broadcast from high prio channel as long as we can
		// we want to try and keep this as a single case select with a default, since go compiles a single-case
		// select with a default into a more efficient non-blocking receive, instead of compiling it to the general-purpose selectgo
		select {
		case request := <-wn.broadcastQueueHighPrio:
			wn.innerBroadcast(request, true, peers)
			continue
		default:
		}

		// if nothing high prio, try to sample from either queques in a non-blocking fashion.
		select {
		case request := <-wn.broadcastQueueHighPrio:
			wn.innerBroadcast(request, true, peers)
			continue
		case request := <-wn.broadcastQueueBulk:
			wn.innerBroadcast(request, false, peers)
			continue
		case <-wn.ctx.Done():
			return
		default:
		}

		// block until we have some request that need to be sent.
		select {
		case request := <-wn.broadcastQueueHighPrio:
			// check if peers need to be updated, since we've been waiting a while.
			updatePeers()
			if !waitForPeers(&request) {
				return
			}
			wn.innerBroadcast(request, true, peers)
		case <-slowWritingPeerCheckTicker.C:
			wn.checkSlowWritingPeers()
			continue
		case request := <-wn.broadcastQueueBulk:
			// check if peers need to be updated, since we've been waiting a while.
			updatePeers()
			if !waitForPeers(&request) {
				return
			}
			wn.innerBroadcast(request, false, peers)
		case <-wn.ctx.Done():
			return
		}
	}
}

// peerSnapshot returns the currently connected peers as well as the current value of the peersChangeCounter
func (wn *WebsocketNetwork) peerSnapshot(dest []*wsPeer) ([]*wsPeer, int32) {
	wn.peersLock.RLock()
	defer wn.peersLock.RUnlock()
	if cap(dest) >= len(wn.peers) {
		// clear out the unused portion of the peers array to allow the GC to cleanup unused peers.
		remainderPeers := dest[len(wn.peers):cap(dest)]
		for i := range remainderPeers {
			// we want to delete only up to the first nil peer, since we're always writing to this array from the beginning to the end
			if remainderPeers[i] == nil {
				break
			}
			remainderPeers[i] = nil
		}
		// adjust array size
		dest = dest[:len(wn.peers)]
	} else {
		dest = make([]*wsPeer, len(wn.peers))
	}
	copy(dest, wn.peers)
	peerChangeCounter := atomic.LoadInt32(&wn.peersChangeCounter)
	return dest, peerChangeCounter
}

// preparePeerData prepares batches of data for sending.
// It performs optional zstd compression for proposal massages
func (wn *WebsocketNetwork) preparePeerData(request broadcastRequest, prio bool, peers []*wsPeer) ([][]byte, [][]byte, []crypto.Digest) {
	// determine if there is a payload proposal and peers supporting compressed payloads
	wantCompression := false
	if prio {
		wantCompression = checkCanCompress(request, peers)
	}

	digests := make([]crypto.Digest, len(request.data))
	data := make([][]byte, len(request.data))
	var dataCompressed [][]byte
	if wantCompression {
		dataCompressed = make([][]byte, len(request.data))
	}
	for i, d := range request.data {
		tbytes := []byte(request.tags[i])
		mbytes := make([]byte, len(tbytes)+len(d))
		copy(mbytes, tbytes)
		copy(mbytes[len(tbytes):], d)
		data[i] = mbytes
		if request.tags[i] != protocol.MsgDigestSkipTag && len(d) >= messageFilterSize {
			digests[i] = crypto.Hash(mbytes)
		}

		if prio && request.tags[i] == protocol.ProposalPayloadTag {
			networkPrioPPNonCompressedSize.AddUint64(uint64(len(d)), nil)
		}

		if wantCompression {
			if request.tags[i] == protocol.ProposalPayloadTag {
				compressed, logMsg := zstdCompressMsg(tbytes, d)
				if len(logMsg) > 0 {
					wn.log.Warn(logMsg)
				} else {
					networkPrioPPCompressedSize.AddUint64(uint64(len(compressed)), nil)
				}
				dataCompressed[i] = compressed
			} else {
				// otherwise reuse non-compressed from above
				dataCompressed[i] = mbytes
			}
		}
	}
	return data, dataCompressed, digests
}

// prio is set if the broadcast is a high-priority broadcast.
func (wn *WebsocketNetwork) innerBroadcast(request broadcastRequest, prio bool, peers []*wsPeer) {
	if request.done != nil {
		defer close(request.done)
	}

	broadcastQueueDuration := time.Since(request.enqueueTime)
	networkBroadcastQueueMicros.AddUint64(uint64(broadcastQueueDuration.Nanoseconds()/1000), nil)
	if broadcastQueueDuration > maxMessageQueueDuration {
		networkBroadcastsDropped.Inc(nil)
		return
	}

	start := time.Now()
	data, dataWithCompression, digests := wn.preparePeerData(request, prio, peers)

	// first send to all the easy outbound peers who don't block, get them started.
	sentMessageCount := 0
	for _, peer := range peers {
		if wn.config.BroadcastConnectionsLimit >= 0 && sentMessageCount >= wn.config.BroadcastConnectionsLimit {
			break
		}
		if peer == request.except {
			continue
		}
		var ok bool
		if peer.pfProposalCompressionSupported() && len(dataWithCompression) > 0 {
			// if this peer supports compressed proposals and compressed data batch is filled out, use it
			ok = peer.writeNonBlockMsgs(request.ctx, dataWithCompression, prio, digests, request.enqueueTime)
			if prio {
				networkPrioBatchesPPWithCompression.Inc(nil)
			}
		} else {
			ok = peer.writeNonBlockMsgs(request.ctx, data, prio, digests, request.enqueueTime)
			if prio {
				networkPrioBatchesPPWithoutCompression.Inc(nil)
			}
		}
		if ok {
			sentMessageCount++
			continue
		}
		networkPeerBroadcastDropped.Inc(nil)
	}

	dt := time.Since(start)
	networkBroadcasts.Inc(nil)
	networkBroadcastSendMicros.AddUint64(uint64(dt.Nanoseconds()/1000), nil)
}

// NumPeers returns number of peers we connect to (all peers incoming and outbound).
func (wn *WebsocketNetwork) NumPeers() int {
	wn.peersLock.RLock()
	defer wn.peersLock.RUnlock()
	return len(wn.peers)
}

// outgoingPeers returns an array of the outgoing peers.
func (wn *WebsocketNetwork) outgoingPeers() (peers []Peer) {
	wn.peersLock.RLock()
	defer wn.peersLock.RUnlock()
	peers = make([]Peer, 0, len(wn.peers))
	for _, peer := range wn.peers {
		if peer.outgoing {
			peers = append(peers, peer)
		}
	}
	return
}

func (wn *WebsocketNetwork) numOutgoingPeers() int {
	wn.peersLock.RLock()
	defer wn.peersLock.RUnlock()
	count := 0
	for _, peer := range wn.peers {
		if peer.outgoing {
			count++
		}
	}
	return count
}
func (wn *WebsocketNetwork) numIncomingPeers() int {
	wn.peersLock.RLock()
	defer wn.peersLock.RUnlock()
	count := 0
	for _, peer := range wn.peers {
		if !peer.outgoing {
			count++
		}
	}
	return count
}

// isConnectedTo returns true if addr matches any connected peer, based on the peer's root url.
func (wn *WebsocketNetwork) isConnectedTo(addr string) bool {
	wn.peersLock.RLock()
	defer wn.peersLock.RUnlock()
	for _, peer := range wn.peers {
		if addr == peer.rootURL {
			return true
		}
	}
	return false
}

// connectedForIP returns number of peers with same host
func (wn *WebsocketNetwork) connectedForIP(host string) (totalConnections int) {
	wn.peersLock.RLock()
	defer wn.peersLock.RUnlock()
	totalConnections = 0
	for _, peer := range wn.peers {
		if host == peer.OriginAddress() {
			totalConnections++
		}
	}
	return
}

const meshThreadInterval = time.Minute
const cliqueResolveInterval = 5 * time.Minute

type meshRequest struct {
	disconnect bool
	done       chan struct{}
}

func imin(a, b int) int {
	if a < b {
		return a
	}
	return b
}

// meshThread maintains the network, e.g. that we have sufficient connectivity to peers
func (wn *WebsocketNetwork) meshThread() {
	defer wn.wg.Done()
	timer := time.NewTicker(meshThreadInterval)
	defer timer.Stop()
	for {
		var request meshRequest
		select {
		case <-timer.C:
			request.disconnect = false
			request.done = nil
		case request = <-wn.meshUpdateRequests:
		case <-wn.ctx.Done():
			return
		}

		if request.disconnect {
			wn.DisconnectPeers()
		}

		// TODO: only do DNS fetch every N seconds? Honor DNS TTL? Trust DNS library we're using to handle caching and TTL?
		dnsBootstrapArray := wn.config.DNSBootstrapArray(wn.NetworkID)
		for _, dnsBootstrap := range dnsBootstrapArray {
			relayAddrs, archiveAddrs := wn.getDNSAddrs(dnsBootstrap)
			if len(relayAddrs) > 0 {
				wn.log.Debugf("got %d relay dns addrs, %#v", len(relayAddrs), relayAddrs[:imin(5, len(relayAddrs))])
				wn.phonebook.ReplacePeerList(relayAddrs, dnsBootstrap, PhoneBookEntryRelayRole)
			} else {
				wn.log.Infof("got no relay DNS addrs for network %s", wn.NetworkID)
			}
			if len(archiveAddrs) > 0 {
				wn.phonebook.ReplacePeerList(archiveAddrs, dnsBootstrap, PhoneBookEntryArchiverRole)
			}
		}

		// as long as the call to checkExistingConnectionsNeedDisconnecting is deleting existing connections, we want to
		// kick off the creation of new connections.
		for {
			if wn.checkNewConnectionsNeeded() {
				// new connections were created.
				break
			}
			if !wn.checkExistingConnectionsNeedDisconnecting() {
				// no connection were removed.
				break
			}
		}

		if request.done != nil {
			close(request.done)
		}

		// send the currently connected peers information to the
		// telemetry server; that would allow the telemetry server
		// to construct a cross-node map of all the nodes interconnections.
		wn.sendPeerConnectionsTelemetryStatus()
	}
}

// checkNewConnectionsNeeded checks to see if we need to have more connections to meet the GossipFanout target.
// if we do, it will spin async connection go routines.
// it returns false if no connections are needed, and true otherwise.
// note that the determination of needed connection could be inaccurate, and it might return false while
// more connection should be created.
func (wn *WebsocketNetwork) checkNewConnectionsNeeded() bool {
	desired := wn.config.GossipFanout
	numOutgoingTotal := wn.numOutgoingPeers() + wn.numOutgoingPending()
	need := desired - numOutgoingTotal
	if need <= 0 {
		return false
	}
	// get more than we need so that we can ignore duplicates
	newAddrs := wn.phonebook.GetAddresses(desired+numOutgoingTotal, PhoneBookEntryRelayRole)
	for _, na := range newAddrs {
		if na == wn.config.PublicAddress {
			// filter out self-public address, so we won't try to connect to outselves.
			continue
		}
		gossipAddr, ok := wn.tryConnectReserveAddr(na)
		if ok {
			wn.wg.Add(1)
			go wn.tryConnect(na, gossipAddr)
			need--
			if need == 0 {
				break
			}
		}
	}
	return true
}

// checkExistingConnectionsNeedDisconnecting check to see if existing connection need to be dropped due to
// performance issues and/or network being stalled.
func (wn *WebsocketNetwork) checkExistingConnectionsNeedDisconnecting() bool {
	// we already connected ( or connecting.. ) to  GossipFanout peers.
	// get the actual peers.
	outgoingPeers := wn.outgoingPeers()
	if len(outgoingPeers) < wn.config.GossipFanout {
		// reset the performance monitor.
		wn.connPerfMonitor.Reset([]Peer{})
		return wn.checkNetworkAdvanceDisconnect()
	}

	if !wn.connPerfMonitor.ComparePeers(outgoingPeers) {
		// different set of peers. restart monitoring.
		wn.connPerfMonitor.Reset(outgoingPeers)
	}

	// same set of peers.
	peerStat := wn.connPerfMonitor.GetPeersStatistics()
	if peerStat == nil {
		// performance metrics are not yet ready.
		return wn.checkNetworkAdvanceDisconnect()
	}

	// update peers with the performance metrics we've gathered.
	var leastPerformingPeer *wsPeer = nil
	for _, stat := range peerStat.peerStatistics {
		wsPeer := stat.peer.(*wsPeer)
		wsPeer.peerMessageDelay = stat.peerDelay
		wn.log.Infof("network performance monitor - peer '%s' delay %d first message portion %d%%", wsPeer.GetAddress(), stat.peerDelay, int(stat.peerFirstMessage*100))
		if wsPeer.throttledOutgoingConnection && leastPerformingPeer == nil {
			leastPerformingPeer = wsPeer
		}
	}
	if leastPerformingPeer == nil {
		return wn.checkNetworkAdvanceDisconnect()
	}
	wn.disconnect(leastPerformingPeer, disconnectLeastPerformingPeer)
	wn.connPerfMonitor.Reset([]Peer{})

	return true
}

// checkNetworkAdvanceDisconnect is using the lastNetworkAdvance indicator to see if the network is currently "stuck".
// if it's seems to be "stuck", a randomally picked peer would be disconnected.
func (wn *WebsocketNetwork) checkNetworkAdvanceDisconnect() bool {
	lastNetworkAdvance := wn.getLastNetworkAdvance()
	if time.Now().UTC().Sub(lastNetworkAdvance) < cliqueResolveInterval {
		return false
	}
	outgoingPeers := wn.outgoingPeers()
	if len(outgoingPeers) == 0 {
		return false
	}
	if wn.numOutgoingPending() > 0 {
		// we're currently trying to extend the list of outgoing connections. no need to
		// disconnect any existing connection to free up room for another connection.
		return false
	}
	var peer *wsPeer
	disconnectPeerIdx := crypto.RandUint63() % uint64(len(outgoingPeers))
	peer = outgoingPeers[disconnectPeerIdx].(*wsPeer)

	wn.disconnect(peer, disconnectCliqueResolve)
	wn.connPerfMonitor.Reset([]Peer{})
	wn.OnNetworkAdvance()
	return true
}

func (wn *WebsocketNetwork) getLastNetworkAdvance() time.Time {
	wn.lastNetworkAdvanceMu.Lock()
	defer wn.lastNetworkAdvanceMu.Unlock()
	return wn.lastNetworkAdvance
}

// OnNetworkAdvance notifies the network library that the agreement protocol was able to make a notable progress.
// this is the only indication that we have that we haven't formed a clique, where all incoming messages
// arrive very quickly, but might be missing some votes. The usage of this call is expected to have similar
// characteristics as with a watchdog timer.
func (wn *WebsocketNetwork) OnNetworkAdvance() {
	wn.lastNetworkAdvanceMu.Lock()
	defer wn.lastNetworkAdvanceMu.Unlock()
	wn.lastNetworkAdvance = time.Now().UTC()
	if wn.nodeInfo != nil && !wn.relayMessages && !wn.config.ForceFetchTransactions {
		select {
		case wn.messagesOfInterestRefresh <- struct{}{}:
		default:
			// if the notify chan is full, it will get around to updating the latest when it actually runs
		}
	}
}

// sendPeerConnectionsTelemetryStatus sends a snapshot of the currently connected peers
// to the telemetry server. Internally, it's using a timer to ensure that it would only
// send the information once every hour ( configurable via PeerConnectionsUpdateInterval )
func (wn *WebsocketNetwork) sendPeerConnectionsTelemetryStatus() {
	now := time.Now()
	if wn.lastPeerConnectionsSent.Add(time.Duration(wn.config.PeerConnectionsUpdateInterval)*time.Second).After(now) || wn.config.PeerConnectionsUpdateInterval <= 0 {
		// it's not yet time to send the update.
		return
	}
	wn.lastPeerConnectionsSent = now
	var peers []*wsPeer
	peers, _ = wn.peerSnapshot(peers)
	var connectionDetails telemetryspec.PeersConnectionDetails
	for _, peer := range peers {
		connDetail := telemetryspec.PeerConnectionDetails{
			ConnectionDuration:   uint(now.Sub(peer.createTime).Seconds()),
			TelemetryGUID:        peer.TelemetryGUID,
			InstanceName:         peer.InstanceName,
			DuplicateFilterCount: peer.duplicateFilterCount,
		}
		if peer.outgoing {
			connDetail.Address = justHost(peer.conn.RemoteAddr().String())
			connDetail.Endpoint = peer.GetAddress()
			connDetail.MessageDelay = peer.peerMessageDelay
			connectionDetails.OutgoingPeers = append(connectionDetails.OutgoingPeers, connDetail)
		} else {
			connDetail.Address = peer.OriginAddress()
			connectionDetails.IncomingPeers = append(connectionDetails.IncomingPeers, connDetail)
		}
	}

	wn.log.EventWithDetails(telemetryspec.Network, telemetryspec.PeerConnectionsEvent, connectionDetails)
}

// prioWeightRefreshTime controls how often we refresh the weights
// of connected peers.
const prioWeightRefreshTime = time.Minute

// prioWeightRefresh periodically refreshes the weights of connected peers.
func (wn *WebsocketNetwork) prioWeightRefresh() {
	defer wn.wg.Done()
	ticker := time.NewTicker(prioWeightRefreshTime)
	defer ticker.Stop()
	var peers []*wsPeer
	// the lastPeersChangeCounter is initialized with -1 in order to force the peers to be loaded on the first iteration.
	// then, it would get reloaded on per-need basis.
	lastPeersChangeCounter := int32(-1)
	for {
		select {
		case <-ticker.C:
		case <-wn.ctx.Done():
			return
		}

		if curPeersChangeCounter := atomic.LoadInt32(&wn.peersChangeCounter); curPeersChangeCounter != lastPeersChangeCounter {
			peers, lastPeersChangeCounter = wn.peerSnapshot(peers)
		}

		for _, peer := range peers {
			wn.peersLock.RLock()
			addr := peer.prioAddress
			weight := peer.prioWeight
			wn.peersLock.RUnlock()

			newWeight := wn.prioScheme.GetPrioWeight(addr)
			if newWeight != weight {
				wn.peersLock.Lock()
				wn.prioTracker.setPriority(peer, addr, newWeight)
				wn.peersLock.Unlock()
			}
		}
	}
}

func (wn *WebsocketNetwork) getDNSAddrs(dnsBootstrap string) (relaysAddresses []string, archiverAddresses []string) {
	var err error
	relaysAddresses, err = tools_network.ReadFromSRV("algobootstrap", "tcp", dnsBootstrap, wn.config.FallbackDNSResolverAddress, wn.config.DNSSecuritySRVEnforced())
	if err != nil {
		// only log this warning on testnet or devnet
		if wn.NetworkID == config.Devnet || wn.NetworkID == config.Testnet {
			wn.log.Warnf("Cannot lookup algobootstrap SRV record for %s: %v", dnsBootstrap, err)
		}
		relaysAddresses = nil
	}
	if wn.config.EnableCatchupFromArchiveServers || wn.config.EnableBlockServiceFallbackToArchiver {
		archiverAddresses, err = tools_network.ReadFromSRV("archive", "tcp", dnsBootstrap, wn.config.FallbackDNSResolverAddress, wn.config.DNSSecuritySRVEnforced())
		if err != nil {
			// only log this warning on testnet or devnet
			if wn.NetworkID == config.Devnet || wn.NetworkID == config.Testnet {
				wn.log.Warnf("Cannot lookup archive SRV record for %s: %v", dnsBootstrap, err)
			}
			archiverAddresses = nil
		}
	}
	return
}

// ProtocolVersionHeader HTTP header for protocol version.
const ProtocolVersionHeader = "X-Algorand-Version"

// ProtocolAcceptVersionHeader HTTP header for accept protocol version. Client use this to advertise supported protocol versions.
const ProtocolAcceptVersionHeader = "X-Algorand-Accept-Version"

// SupportedProtocolVersions contains the list of supported protocol versions by this node ( in order of preference ).
var SupportedProtocolVersions = []string{"2.2", "2.1"}

// ProtocolVersion is the current version attached to the ProtocolVersionHeader header
/* Version history:
 *  1   Catchup service over websocket connections with unicast messages between peers
 *  2.1 Introduced topic key/data pairs and enabled services over the gossip connections
 *  2.2 Peer features
 */
const ProtocolVersion = "2.2"

// TelemetryIDHeader HTTP header for telemetry-id for logging
const TelemetryIDHeader = "X-Algorand-TelId"

// GenesisHeader HTTP header for genesis id to make sure we're on the same chain
const GenesisHeader = "X-Algorand-Genesis"

// NodeRandomHeader HTTP header that a node uses to make sure it's not talking to itself
const NodeRandomHeader = "X-Algorand-NodeRandom"

// AddressHeader HTTP header by which an inbound connection reports its public address
const AddressHeader = "X-Algorand-Location"

// InstanceNameHeader HTTP header by which an inbound connection reports an ID to distinguish multiple local nodes.
const InstanceNameHeader = "X-Algorand-InstanceName"

// PriorityChallengeHeader HTTP header informs a client about the challenge it should sign to increase network priority.
const PriorityChallengeHeader = "X-Algorand-PriorityChallenge"

// TooManyRequestsRetryAfterHeader HTTP header let the client know when to make the next connection attempt
const TooManyRequestsRetryAfterHeader = "Retry-After"

// UserAgentHeader is the HTTP header identify the user agent.
const UserAgentHeader = "User-Agent"

// PeerFeaturesHeader is the HTTP header listing features
const PeerFeaturesHeader = "X-Algorand-Peer-Features"

// PeerFeatureProposalCompression is a value for PeerFeaturesHeader indicating peer
// supports proposal payload compression with zstd
const PeerFeatureProposalCompression = "ppzstd"

var websocketsScheme = map[string]string{"http": "ws", "https": "wss"}

var errBadAddr = errors.New("bad address")

var errNetworkClosing = errors.New("WebsocketNetwork shutting down")

var errBcastCallerCancel = errors.New("caller cancelled broadcast")

var errBcastInvalidArray = errors.New("invalid broadcast array")

var errBcastQFull = errors.New("broadcast queue full")

var errURLNoHost = errors.New("could not parse a host from url")

var errURLColonHost = errors.New("host name starts with a colon")

// HostColonPortPattern matches "^[-a-zA-Z0-9.]+:\\d+$" e.g. "foo.com.:1234"
var HostColonPortPattern = regexp.MustCompile("^[-a-zA-Z0-9.]+:\\d+$")

// ParseHostOrURL handles "host:port" or a full URL.
// Standard library net/url.Parse chokes on "host:port".
func ParseHostOrURL(addr string) (*url.URL, error) {
	// If the entire addr is "host:port" grab that right away.
	// Don't try url.Parse() because that will grab "host:" as if it were "scheme:"
	if HostColonPortPattern.MatchString(addr) {
		return &url.URL{Scheme: "http", Host: addr}, nil
	}
	parsed, err := url.Parse(addr)
	if err == nil {
		if parsed.Host == "" {
			return nil, errURLNoHost
		}
		return parsed, nil
	}
	if strings.HasPrefix(addr, "http:") || strings.HasPrefix(addr, "https:") || strings.HasPrefix(addr, "ws:") || strings.HasPrefix(addr, "wss:") || strings.HasPrefix(addr, "://") || strings.HasPrefix(addr, "//") {
		return parsed, err
	}
	// This turns "[::]:4601" into "http://[::]:4601" which url.Parse can do
	parsed, e2 := url.Parse("http://" + addr)
	if e2 == nil {
		// https://datatracker.ietf.org/doc/html/rfc1123#section-2
		// first character is relaxed to allow either a letter or a digit
		if parsed.Host[0] == ':' && (len(parsed.Host) < 2 || parsed.Host[1] != ':') {
			return nil, errURLColonHost
		}
		return parsed, nil
	}
	return parsed, err /* return original err, not our prefix altered try */
}

// addrToGossipAddr parses host:port or a URL and returns the URL to the websocket interface at that address.
func (wn *WebsocketNetwork) addrToGossipAddr(addr string) (string, error) {
	parsedURL, err := ParseHostOrURL(addr)
	if err != nil {
		wn.log.Warnf("could not parse addr %#v: %s", addr, err)
		return "", errBadAddr
	}
	parsedURL.Scheme = websocketsScheme[parsedURL.Scheme]
	if parsedURL.Scheme == "" {
		parsedURL.Scheme = "ws"
	}
	parsedURL.Path = strings.Replace(path.Join(parsedURL.Path, GossipNetworkPath), "{genesisID}", wn.GenesisID, -1)
	return parsedURL.String(), nil
}

// tryConnectReserveAddr synchronously checks that addr is not already being connected to, returns (websocket URL or "", true if connection may proceed)
func (wn *WebsocketNetwork) tryConnectReserveAddr(addr string) (gossipAddr string, ok bool) {
	wn.tryConnectLock.Lock()
	defer wn.tryConnectLock.Unlock()
	_, exists := wn.tryConnectAddrs[addr]
	if exists {
		return "", false
	}
	gossipAddr, err := wn.addrToGossipAddr(addr)
	if err != nil {
		return "", false
	}
	_, exists = wn.tryConnectAddrs[gossipAddr]
	if exists {
		return "", false
	}
	// WARNING: isConnectedTo takes wn.peersLock; to avoid deadlock, never try to take wn.peersLock outside an attempt to lock wn.tryConnectLock
	if wn.isConnectedTo(addr) {
		return "", false
	}
	now := time.Now().Unix()
	wn.tryConnectAddrs[addr] = now
	wn.tryConnectAddrs[gossipAddr] = now
	return gossipAddr, true
}

// tryConnectReleaseAddr should be called when connection succeeds and becomes a peer or fails and is no longer being attempted
func (wn *WebsocketNetwork) tryConnectReleaseAddr(addr, gossipAddr string) {
	wn.tryConnectLock.Lock()
	defer wn.tryConnectLock.Unlock()
	delete(wn.tryConnectAddrs, addr)
	delete(wn.tryConnectAddrs, gossipAddr)
}

func (wn *WebsocketNetwork) numOutgoingPending() int {
	wn.tryConnectLock.Lock()
	defer wn.tryConnectLock.Unlock()
	return len(wn.tryConnectAddrs)
}

// GetRoundTripper returns an http.Transport that limits the number of connection
// to comply with connectionsRateLimitingCount.
func (wn *WebsocketNetwork) GetRoundTripper() http.RoundTripper {
	return &wn.transport
}

// filterASCII filter out the non-ascii printable characters out of the given input string and
// and replace these with unprintableCharacterGlyph.
// It's used as a security qualifier before logging a network-provided data.
// The function allows only characters in the range of [32..126], which excludes all the
// control character, new lines, deletion, etc. All the alpha numeric and punctuation characters
// are included in this range.
func filterASCII(unfilteredString string) (filteredString string) {
	for i, r := range unfilteredString {
		if int(r) >= 0x20 && int(r) <= 0x7e {
			filteredString += string(unfilteredString[i])
		} else {
			filteredString += unprintableCharacterGlyph
		}
	}
	return
}

// tryConnect opens websocket connection and checks initial connection parameters.
// addr should be 'host:port' or a URL, gossipAddr is the websocket endpoint URL
func (wn *WebsocketNetwork) tryConnect(addr, gossipAddr string) {
	defer wn.tryConnectReleaseAddr(addr, gossipAddr)
	defer func() {
		if xpanic := recover(); xpanic != nil {
			wn.log.Errorf("panic in tryConnect: %v", xpanic)
		}
	}()
	defer wn.wg.Done()
	requestHeader := make(http.Header)
	wn.setHeaders(requestHeader)
	for _, supportedProtocolVersion := range wn.supportedProtocolVersions {
		requestHeader.Add(ProtocolAcceptVersionHeader, supportedProtocolVersion)
	}

	idChal := NewIdentityChallenge((crypto.PublicKey)(wn.identityKeys.SignatureVerifier))
	idChalB64 := idChal.SignAndEncodeB64(wn.identityKeys)
	requestHeader.Add(ProtocolConectionIdentityChallengeHeader, idChalB64)

	// for backward compatibility, include the ProtocolVersion header as well.
	requestHeader.Set(ProtocolVersionHeader, wn.protocolVersion)
	// set the features header (comma-separated list)
	requestHeader.Set(PeerFeaturesHeader, PeerFeatureProposalCompression)
	SetUserAgentHeader(requestHeader)
	myInstanceName := wn.log.GetInstanceName()
	requestHeader.Set(InstanceNameHeader, myInstanceName)
	var websocketDialer = websocket.Dialer{
		Proxy:             http.ProxyFromEnvironment,
		HandshakeTimeout:  45 * time.Second,
		EnableCompression: false,
		NetDialContext:    wn.dialer.DialContext,
		NetDial:           wn.dialer.Dial,
	}

	conn, response, err := websocketDialer.DialContext(wn.ctx, gossipAddr, requestHeader)
	if err != nil {
		if err == websocket.ErrBadHandshake {
			// reading here from ioutil is safe only because it came from DialContext above, which already finished reading all the data from the network
			// and placed it all in a ioutil.NopCloser reader.
			bodyBytes, _ := io.ReadAll(response.Body)
			errString := string(bodyBytes)
			if len(errString) > 128 {
				errString = errString[:128]
			}
			errString = filterASCII(errString)

			// we're guaranteed to have a valid response object.
			switch response.StatusCode {
			case http.StatusPreconditionFailed:
				wn.log.Warnf("ws connect(%s) fail - bad handshake, precondition failed : '%s'", gossipAddr, errString)
			case http.StatusLoopDetected:
				wn.log.Infof("ws connect(%s) aborted due to connecting to self", gossipAddr)
			case http.StatusTooManyRequests:
				wn.log.Infof("ws connect(%s) aborted due to connecting too frequently", gossipAddr)
				retryAfterHeader := response.Header.Get(TooManyRequestsRetryAfterHeader)
				if retryAfter, retryParseErr := strconv.ParseUint(retryAfterHeader, 10, 32); retryParseErr == nil {
					// we've got a retry-after header.
					// convert it to a timestamp so that we could use it.
					retryAfterTime := time.Now().Add(time.Duration(retryAfter) * time.Second)
					wn.phonebook.UpdateRetryAfter(addr, retryAfterTime)
				}
			default:
				wn.log.Warnf("ws connect(%s) fail - bad handshake, Status code = %d, Headers = %#v, Body = %s", gossipAddr, response.StatusCode, response.Header, errString)
			}
		} else {
			wn.log.Warnf("ws connect(%s) fail: %s", gossipAddr, err)
		}
		return
	}

	// no need to test the response.StatusCode since we know it's going to be http.StatusSwitchingProtocols, as it's already being tested inside websocketDialer.DialContext.
	// we need to examine the headers here to extract which protocol version we should be using.
	responseHeaderOk, matchingVersion := wn.checkServerResponseVariables(response.Header, gossipAddr)
	if !responseHeaderOk {
		// The error was already logged, so no need to log again.
		return
	}

	var peerPublicKey crypto.PublicKey
	var idChalResp identityChallengeResponse
	if shouldSupportIdentityChallenge(matchingVersion) {
		idChalRespB64 := response.Header.Get(ProtocolConectionIdentityChallengeHeader)
		if idChalRespB64 == "" {
			wn.log.Warnf("ws connect(%s) no identification challenge", gossipAddr)
		}
		idChalResp = IdentityChallengeResponseFromB64(idChalRespB64)
		// if the identification challenge response is not correctly signed, do not proceed
		if err = idChalResp.verify(); err != nil {
			wn.log.Warnf("ws connect(%s) failed identification challenge signature: %s", gossipAddr, err.Error())
		}
		// if the signed challenge does not return our original challenge, do not proceed
		if idChalResp.Challenge != idChal.Challenge {
			wn.log.Warnf("ws connect(%s) failed identification challenge match: %s", gossipAddr, idChal.Challenge)
			return
		}
		// now that we have validated the identity challenge, we can proceed and treat this peer as validated
		peerPublicKey = idChalResp.Key
		// if we already have a verified peer using this key, do not proceed
		if wn.peersByID[peerPublicKey] != nil &&
			wn.peersByID[peerPublicKey].identityVerified {
			wn.log.Warnf("ws connect(%s) already connected", gossipAddr)
			return
		}
	}

	throttledConnection := false
	if atomic.AddInt32(&wn.throttledOutgoingConnections, int32(-1)) >= 0 {
		throttledConnection = true
	} else {
		atomic.AddInt32(&wn.throttledOutgoingConnections, int32(1))
	}

	peer := &wsPeer{
		wsPeerCore:                  makePeerCore(wn, addr, wn.GetRoundTripper(), "" /* origin */),
		conn:                        conn,
		outgoing:                    true,
		incomingMsgFilter:           wn.incomingMsgFilter,
		createTime:                  time.Now(),
		connMonitor:                 wn.connPerfMonitor,
		throttledOutgoingConnection: throttledConnection,
		version:                     matchingVersion,
<<<<<<< HEAD
		identity:                    peerPublicKey,
		identityVerified:            true,
=======
		features:                    decodePeerFeatures(matchingVersion, response.Header.Get(PeerFeaturesHeader)),
>>>>>>> e2c2bc42
	}
	peer.TelemetryGUID, peer.InstanceName, _ = getCommonHeaders(response.Header)
	peer.init(wn.config, wn.outgoingMessagesBufferSize)
	wn.addPeer(peer)
	wn.peersByID[peerPublicKey] = peer
	localAddr, _ := wn.Address()
	wn.log.With("event", "ConnectedOut").With("remote", addr).With("local", localAddr).Infof("Made outgoing connection to peer %v", addr)
	wn.log.EventWithDetails(telemetryspec.Network, telemetryspec.ConnectPeerEvent,
		telemetryspec.PeerEventDetails{
			Address:       justHost(conn.RemoteAddr().String()),
			TelemetryGUID: peer.TelemetryGUID,
			Incoming:      false,
			InstanceName:  peer.InstanceName,
			Endpoint:      peer.GetAddress(),
		})

	wn.maybeSendMessagesOfInterest(peer, nil)

	if shouldSupportIdentityChallenge(matchingVersion) {
		sig := wn.identityKeys.SignBytes(idChalResp.ResponseChallenge[:])
		err = SendIdentityChallengeVerification(peer, sig)
		if err != nil {
			wn.log.With("remote", addr).With("local", localAddr).Warnf(err.Error())
		}
	}

	peers.Set(float64(wn.NumPeers()))
	outgoingPeers.Set(float64(wn.numOutgoingPeers()))

	if wn.prioScheme != nil {
		// priority challenge
		challenge := response.Header.Get(PriorityChallengeHeader)
		if challenge != "" {
			resp := wn.prioScheme.MakePrioResponse(challenge)
			if resp != nil {
				mbytes := append([]byte(protocol.NetPrioResponseTag), resp...)
				sent := peer.writeNonBlock(context.Background(), mbytes, true, crypto.Digest{}, time.Now())
				if !sent {
					wn.log.With("remote", addr).With("local", localAddr).Warnf("could not send priority response to %v", addr)
				}
			}
		}
	}
}

// GetPeerData returns the peer data associated with a particular key.
func (wn *WebsocketNetwork) GetPeerData(peer Peer, key string) interface{} {
	switch p := peer.(type) {
	case *wsPeer:
		return p.getPeerData(key)
	default:
		return nil
	}
}

// SetPeerData sets the peer data associated with a particular key.
func (wn *WebsocketNetwork) SetPeerData(peer Peer, key string, value interface{}) {
	switch p := peer.(type) {
	case *wsPeer:
		p.setPeerData(key, value)
	default:
		return
	}
}

// NewWebsocketNetwork constructor for websockets based gossip network
func NewWebsocketNetwork(log logging.Logger, config config.Local, phonebookAddresses []string, genesisID string, networkID protocol.NetworkID, nodeInfo NodeInfo) (wn *WebsocketNetwork, err error) {
	phonebook := MakePhonebook(config.ConnectionsRateLimitingCount,
		time.Duration(config.ConnectionsRateLimitingWindowSeconds)*time.Second)
	phonebook.ReplacePeerList(phonebookAddresses, config.DNSBootstrapID, PhoneBookEntryRelayRole)
	wn = &WebsocketNetwork{
		log:       log,
		config:    config,
		phonebook: phonebook,
		GenesisID: genesisID,
		NetworkID: networkID,
		nodeInfo:  nodeInfo,
	}

	wn.setup()
	return wn, nil
}

// NewWebsocketGossipNode constructs a websocket network node and returns it as a GossipNode interface implementation
func NewWebsocketGossipNode(log logging.Logger, config config.Local, phonebookAddresses []string, genesisID string, networkID protocol.NetworkID) (gn GossipNode, err error) {
	return NewWebsocketNetwork(log, config, phonebookAddresses, genesisID, networkID, nil)
}

// SetPrioScheme specifies the network priority scheme for a network node
func (wn *WebsocketNetwork) SetPrioScheme(s NetPrioScheme) {
	wn.prioScheme = s
}

// called from wsPeer to report that it has closed
func (wn *WebsocketNetwork) peerRemoteClose(peer *wsPeer, reason disconnectReason) {
	wn.removePeer(peer, reason)
	wn.peersByIDLock.Lock()
	defer wn.peersByIDLock.Unlock()
	delete(wn.peersByID, peer.identity)
}

func (wn *WebsocketNetwork) removePeer(peer *wsPeer, reason disconnectReason) {
	// first logging, then take the lock and do the actual accounting.
	// definitely don't change this to do the logging while holding the lock.
	localAddr, _ := wn.Address()
	logEntry := wn.log.With("event", "Disconnected").With("remote", peer.rootURL).With("local", localAddr)
	if peer.outgoing && peer.peerMessageDelay > 0 {
		logEntry = logEntry.With("messageDelay", peer.peerMessageDelay)
	}
	logEntry.Infof("Peer %s disconnected: %s", peer.rootURL, reason)
	peerAddr := peer.OriginAddress()
	// we might be able to get addr out of conn, or it might be closed
	if peerAddr == "" && peer.conn != nil {
		paddr := peer.conn.RemoteAddr()
		if paddr != nil {
			peerAddr = justHost(paddr.String())
		}
	}
	if peerAddr == "" {
		// didn't get addr from peer, try from url
		url, err := url.Parse(peer.rootURL)
		if err == nil {
			peerAddr = justHost(url.Host)
		} else {
			// use whatever it is
			peerAddr = justHost(peer.rootURL)
		}
	}
	eventDetails := telemetryspec.PeerEventDetails{
		Address:       peerAddr,
		TelemetryGUID: peer.TelemetryGUID,
		Incoming:      !peer.outgoing,
		InstanceName:  peer.InstanceName,
	}
	if peer.outgoing {
		eventDetails.Endpoint = peer.GetAddress()
		eventDetails.MessageDelay = peer.peerMessageDelay
	}
	wn.log.EventWithDetails(telemetryspec.Network, telemetryspec.DisconnectPeerEvent,
		telemetryspec.DisconnectPeerEventDetails{
			PeerEventDetails: eventDetails,
			Reason:           string(reason),
		})

	peers.Set(float64(wn.NumPeers()))
	incomingPeers.Set(float64(wn.numIncomingPeers()))
	outgoingPeers.Set(float64(wn.numOutgoingPeers()))

	wn.peersLock.Lock()
	defer wn.peersLock.Unlock()
	if peer.peerIndex < len(wn.peers) && wn.peers[peer.peerIndex] == peer {
		heap.Remove(peersHeap{wn}, peer.peerIndex)
		wn.prioTracker.removePeer(peer)
		if peer.throttledOutgoingConnection {
			atomic.AddInt32(&wn.throttledOutgoingConnections, int32(1))
		}
		atomic.AddInt32(&wn.peersChangeCounter, 1)
	}
	wn.countPeersSetGauges()
}

func (wn *WebsocketNetwork) addPeer(peer *wsPeer) {
	wn.peersLock.Lock()
	defer wn.peersLock.Unlock()
	for _, p := range wn.peers {
		if p == peer {
			wn.log.Errorf("dup peer added %#v", peer)
			return
		}
	}
	heap.Push(peersHeap{wn}, peer)
	wn.prioTracker.setPriority(peer, peer.prioAddress, peer.prioWeight)
	atomic.AddInt32(&wn.peersChangeCounter, 1)
	wn.countPeersSetGauges()
	if len(wn.peers) >= wn.config.GossipFanout {
		// we have a quorum of connected peers, if we weren't ready before, we are now
		if atomic.CompareAndSwapInt32(&wn.ready, 0, 1) {
			wn.log.Debug("ready")
			close(wn.readyChan)
		}
	} else if atomic.LoadInt32(&wn.ready) == 0 {
		// but if we're not ready in a minute, call whatever peers we've got as good enough
		wn.wg.Add(1)
		go wn.eventualReady()
	}
}

func (wn *WebsocketNetwork) eventualReady() {
	defer wn.wg.Done()
	minute := time.NewTimer(wn.eventualReadyDelay)
	select {
	case <-wn.ctx.Done():
	case <-minute.C:
		if atomic.CompareAndSwapInt32(&wn.ready, 0, 1) {
			wn.log.Debug("ready")
			close(wn.readyChan)
		}
	}
}

// should be run from inside a context holding wn.peersLock
func (wn *WebsocketNetwork) countPeersSetGauges() {
	numIn := 0
	numOut := 0
	for _, xp := range wn.peers {
		if xp.outgoing {
			numOut++
		} else {
			numIn++
		}
	}
	networkIncomingConnections.Set(float64(numIn))
	networkOutgoingConnections.Set(float64(numOut))
}

func justHost(hostPort string) string {
	host, _, err := net.SplitHostPort(hostPort)
	if err != nil {
		return hostPort
	}
	return host
}

// SetUserAgentHeader adds the User-Agent header to the provided heades map.
func SetUserAgentHeader(header http.Header) {
	version := config.GetCurrentVersion()
	ua := fmt.Sprintf("algod/%d.%d (%s; commit=%s; %d) %s(%s)", version.Major, version.Minor, version.Channel, version.CommitHash, version.BuildNumber, runtime.GOOS, runtime.GOARCH)
	header.Set(UserAgentHeader, ua)
}

// RegisterMessageInterest notifies the network library that this node
// wants to receive messages with the specified tag.  This will cause
// this node to send corresponding MsgOfInterest notifications to any
// newly connecting peers.  This should be called before the network
// is started.
func (wn *WebsocketNetwork) RegisterMessageInterest(t protocol.Tag) {
	wn.messagesOfInterestMu.Lock()
	defer wn.messagesOfInterestMu.Unlock()

	if wn.messagesOfInterest == nil {
		wn.messagesOfInterest = make(map[protocol.Tag]bool)
		for tag, flag := range defaultSendMessageTags {
			wn.messagesOfInterest[tag] = flag
		}
	}

	wn.messagesOfInterest[t] = true
	wn.updateMessagesOfInterestEnc()
}

// DeregisterMessageInterest will tell peers to no longer send us traffic with a protocol Tag
func (wn *WebsocketNetwork) DeregisterMessageInterest(t protocol.Tag) {
	wn.messagesOfInterestMu.Lock()
	defer wn.messagesOfInterestMu.Unlock()

	if wn.messagesOfInterest == nil {
		wn.messagesOfInterest = make(map[protocol.Tag]bool)
		for tag, flag := range defaultSendMessageTags {
			wn.messagesOfInterest[tag] = flag
		}
	}

	delete(wn.messagesOfInterest, t)
	wn.updateMessagesOfInterestEnc()
}

func (wn *WebsocketNetwork) updateMessagesOfInterestEnc() {
	// must run inside wn.messagesOfInterestMu.Lock
	wn.messagesOfInterestEnc = MarshallMessageOfInterestMap(wn.messagesOfInterest)
	wn.messagesOfInterestEncoded = true
	atomic.AddUint32(&wn.messagesOfInterestGeneration, 1)
	var peers []*wsPeer
	peers, _ = wn.peerSnapshot(peers)
	for _, peer := range peers {
		wn.maybeSendMessagesOfInterest(peer, wn.messagesOfInterestEnc)
	}
}

func (wn *WebsocketNetwork) postMessagesOfInterestThread() {
	for {
		<-wn.messagesOfInterestRefresh
		// if we're not a relay, and not participating, we don't need txn pool
		wantTXGossip := wn.nodeInfo.IsParticipating()
		if wantTXGossip && (wn.wantTXGossip != wantTXGossipYes) {
			wn.RegisterMessageInterest(protocol.TxnTag)
			atomic.StoreUint32(&wn.wantTXGossip, wantTXGossipYes)
		} else if !wantTXGossip && (wn.wantTXGossip != wantTXGossipNo) {
			wn.DeregisterMessageInterest(protocol.TxnTag)
			atomic.StoreUint32(&wn.wantTXGossip, wantTXGossipNo)
		}
	}
}

// SubstituteGenesisID substitutes the "{genesisID}" with their network-specific genesisID.
func (wn *WebsocketNetwork) SubstituteGenesisID(rawURL string) string {
	return strings.Replace(rawURL, "{genesisID}", wn.GenesisID, -1)
}<|MERGE_RESOLUTION|>--- conflicted
+++ resolved
@@ -787,13 +787,10 @@
 	wn.lastNetworkAdvance = time.Now().UTC()
 	wn.handlers.log = wn.log
 
-<<<<<<< HEAD
 	// identityHandlers are internal to the WS Network itself, and can be set without condition
 	wn.RegisterHandlers(identityHandlers)
 
-=======
 	// set our supported versions
->>>>>>> e2c2bc42
 	if wn.config.NetworkProtocolVersion != "" {
 		wn.supportedProtocolVersions = []string{wn.config.NetworkProtocolVersion}
 	} else {
@@ -1211,13 +1208,10 @@
 		prioChallenge:     challenge,
 		createTime:        trackedRequest.created,
 		version:           matchingVersion,
-<<<<<<< HEAD
 		identity:          peerPublicKey,
 		identityChallenge: peerIDChallenge,
 		identityVerified:  false,
-=======
 		features:          decodePeerFeatures(matchingVersion, request.Header.Get(PeerFeaturesHeader)),
->>>>>>> e2c2bc42
 	}
 	peer.TelemetryGUID = trackedRequest.otherTelemetryGUID
 	peer.init(wn.config, wn.outgoingMessagesBufferSize)
@@ -2250,12 +2244,9 @@
 		connMonitor:                 wn.connPerfMonitor,
 		throttledOutgoingConnection: throttledConnection,
 		version:                     matchingVersion,
-<<<<<<< HEAD
 		identity:                    peerPublicKey,
 		identityVerified:            true,
-=======
 		features:                    decodePeerFeatures(matchingVersion, response.Header.Get(PeerFeaturesHeader)),
->>>>>>> e2c2bc42
 	}
 	peer.TelemetryGUID, peer.InstanceName, _ = getCommonHeaders(response.Header)
 	peer.init(wn.config, wn.outgoingMessagesBufferSize)
