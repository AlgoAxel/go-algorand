--- conflicted
+++ resolved
@@ -1181,23 +1181,16 @@
 	}
 
 	localAddr, _ := wn.Address()
-<<<<<<< HEAD
 	var peerIDChallenge identityChallengeValue
 	var peerID crypto.PublicKey
 	if wn.identityScheme != nil {
 		var err error
 		peerIDChallenge, peerID, err = wn.identityScheme.VerifyRequestAndAttachResponse(responseHeader, request.Header)
 		if err != nil {
+			networkPeerIdentityError.Inc(nil)
 			wn.log.With("err", err).With("remote", trackedRequest.otherPublicAddr).With("local", localAddr).Warnf("peer (%s) supplied an invalid identity challenge, abandoning peering", trackedRequest.otherPublicAddr)
 			return
 		}
-=======
-	peerIDChallenge, peerID, err := wn.identityScheme.VerifyRequestAndAttachResponse(responseHeader, request.Header)
-	if err != nil {
-		networkPeerIdentityError.Inc(nil)
-		wn.log.With("err", err).With("remote", trackedRequest.otherPublicAddr).With("local", localAddr).Warnf("peer (%s) supplied an invalid identity challenge, abandoning peering", trackedRequest.otherPublicAddr)
-		return
->>>>>>> 2f816506
 	}
 
 	conn, err := wn.upgrader.Upgrade(response, request, responseHeader)
@@ -2254,26 +2247,17 @@
 	}
 	localAddr, _ := wn.Address()
 
-<<<<<<< HEAD
 	var peerID crypto.PublicKey
 	var idVerificationMessage []byte
 	if wn.identityScheme != nil {
 		// if the peer responded with an identity challenge response, but it can't be verified, don't proceed with peering
 		peerID, idVerificationMessage, err = wn.identityScheme.VerifyResponse(response.Header, idChallenge)
 		if err != nil {
+			networkPeerIdentityError.Inc(nil)
 			wn.log.With("err", err).With("remote", addr).With("local", localAddr).Warn("peer supplied an invalid identity response, abandoning peering")
 			closeEarly("Invalid identity response")
 			return
 		}
-=======
-	// if the peer responded with an identity challenge response, but it can't be verified, don't proceed with peering
-	peerID, idVerificationMessage, err := wn.identityScheme.VerifyResponse(response.Header, idChallenge)
-	if err != nil {
-		networkPeerIdentityError.Inc(nil)
-		wn.log.With("err", err).With("remote", addr).With("local", localAddr).Warn("peer supplied an invalid identity response, abandoning peering")
-		closeEarly("Invalid identity response")
-		return
->>>>>>> 2f816506
 	}
 
 	throttledConnection := false
